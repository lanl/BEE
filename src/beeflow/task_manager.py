"""Task Manager submits & manages tasks from Work Flow Manager.

Submits, cancels and monitors states of tasks.
Communicates status to the Work Flow Manager, through RESTful API.
"""
import configparser
import atexit
import sys
import logging
import hashlib
import socket
import jsonpickle
import requests
import subprocess

from flask import Flask, jsonify, make_response
from flask_restful import Resource, Api, reqparse

from apscheduler.schedulers.background import BackgroundScheduler
from beeflow.common.config_driver import BeeConfig
from beeflow.cli import log
from beeflow.common.build.build_driver import task2arg
import beeflow.common.log as bee_logging
from subprocess import PIPE

sys.excepthook = bee_logging.catch_exception

if len(sys.argv) > 2:
    bc = BeeConfig(userconfig=sys.argv[1])
else:
    bc = BeeConfig()

USERCONFIG = bc.userconfig_file


def check_crt_config(c_runtime):
    """Check container runtime configurations."""
    supported_runtimes = ['Charliecloud', 'Singularity']
    if c_runtime not in supported_runtimes:
        sys.exit(f'Container runtime, {runtime}, not supported.\n' +
                 f'Please check {bc.userconfig_file} and restart TaskManager.')

    if c_runtime == 'Charliecloud':
        if not bc.userconfig.has_section('charliecloud'):
            cc_opts = {'setup': 'module load charliecloud',
                       'chrun_opts': '--cd /home/$USER'
                       }
            bc.modify_section('user', 'charliecloud', cc_opts)


# Check task_manager and container_runtime sections of user configuration file
tm_dict = {}
tm_default = {'listen_port': bc.default_tm_port,
              'container_runtime': 'Charliecloud'}
if bc.userconfig.has_section('task_manager'):
    # Insert defaults for any options not in task_manager section of userconfig file
    UPDATE_CONFIG = False
    items = bc.userconfig.items('task_manager')
    for key, value in items:
        tm_dict.setdefault(key, value)
    for key in tm_default:
        if key not in tm_dict.keys():
            tm_dict[key] = tm_default[key]
            UPDATE_CONFIG = True
    if UPDATE_CONFIG:
        bc.modify_section('user', 'task_manager', tm_dict)
else:
    tm_listen_port = bc.default_tm_port
    bc.modify_section('user', 'task_manager', tm_default)
    check_crt_config(tm_default['container_runtime'])
    sys.exit(f'[task_manager] section missing in {bc.userconfig_file}\n' +
             'Default values added. Please check and restart Task Manager.')
runtime = bc.userconfig.get('task_manager', 'container_runtime')
check_crt_config(runtime)

tm_listen_port = bc.userconfig.get('task_manager', 'listen_port')

# Check Workflow manager port, use default if none.
if bc.userconfig.has_section('workflow_manager'):
    wfm_listen_port = bc.userconfig['workflow_manager'].get('listen_port',
                                                            bc.default_wfm_port)
else:
    wfm_listen_port = bc.default_wfm_port

flask_app = Flask(__name__)
api = Api(flask_app)

submit_queue = []  # tasks ready to be submitted
job_queue = []  # jobs that are being monitored


def _url():
    """Return the url to the WFM."""
    workflow_manager = 'bee_wfm/v1/jobs/'
    return f'http://127.0.0.1:{wfm_listen_port}/{workflow_manager}'


def _resource(tag=""):
    """Access the WFM."""
    return _url() + str(tag)


def update_task_state(task_id, job_state, metadata=None):
    """Informs the workflow manager of the current state of a task."""
    data = {'task_id': task_id, 'job_state': job_state}
    if metadata:
      metadata_json = jsonpickle.encode(metadata)
      data['metadata'] = metadata_json
    resp = requests.put(_resource("update/"),
                        json=data)
    if resp.status_code != 200:
        log.warning("WFM not responding when sending task update.")

def update_task_metadata(task_id, metadata):
    """Send workflow manager task metadata."""
    log.info(f'Update task metadata for {task_id}:\n {metadata}')
    # resp = requests.put(_resource("update/"), json=metadata)
    # if resp.status_code != 200:
    #     log.warning("WFM not responding when sending task metadata.")


def gen_task_metadata(task, job_id):
    """Generate dictionary of task metadata for the job submitted.

    Includes:
       job_id
       hostname
       container runtime (when task uses a container)
       hash of container file (when task uses a container)
    """
    metadata = {'job_id': job_id, 'host': hostname}
    for hint in task.hints:
        if hint.class_ == "DockerRequirement" and "dockerImageId" in hint.params.keys():
            metadata['container_runtime'] = container_runtime
            container_path = hint.params["dockerImageId"]
            with open(container_path, 'rb') as container:
                c_hash = hashlib.md5()
                chunk = container.read(8192)
                while chunk:
                    c_hash.update(chunk)
                    chunk = container.read(8192)
            container_hash = c_hash.hexdigest()
            metadata['container_hash'] = container_hash
    return metadata


def resolve_environment(task):
    """Use build interface to create a valid environment."""
    return subprocess.run(["beeflow","--build",USERCONFIG,task2arg(task)],
                           stdout=PIPE, stderr=PIPE)


def submit_jobs():
    """Submit all jobs currently in submit queue to the workload scheduler."""
    while len(submit_queue) >= 1:
        # Single value dictionary
        task_dict = submit_queue.pop(0)
        task = next(iter(task_dict.values()))
        try:
            log.info('Resolving environment for task {}'.format(task.name))
            proc = resolve_environment(task)
            log.info('Environment preparation complete for task {}'.format(task.name))
            job_id, job_state = worker.submit_task(task)
            log.info(f'Job Submitted {task.name}: job_id: {job_id} job_state: {job_state}')
            # place job in queue to monitor
            job_queue.append({'task': task, 'job_id': job_id, 'job_state': job_state})
            # Update metadata
<<<<<<< HEAD
            #task_metadata = gen_task_metadata(task, job_id)
=======
            task_metadata = gen_task_metadata(task, job_id)
            # Need to 
            #task_metadata.replace("'", '"')
>>>>>>> 8b868b3c
            #update_task_metadata(task.id, task_metadata)
        except Exception as error:
            # Set job state to failed
            job_state = 'SUBMIT_FAIL'
            log.error(f'Task Manager submit task {task.name} failed! \n {error}')
            log.error(f'{task.name} state: {job_state}')
        finally:
            # Send the initial state to WFM
            update_task_state(task.id, job_state, metadata=task_metadata)


def update_jobs():
    """Check and update states of jobs in queue, remove completed jobs."""
    for job in job_queue:
        task = job['task']
        job_id = job['job_id']
        job_state = worker.query_task(job_id)

        if job_state != job['job_state']:
            log.info(f'{task.name} {job["job_state"]} -> {job_state}')
            job['job_state'] = job_state
            update_task_state(task.id, job_state)

        if job_state in ('FAILED', 'COMPLETED', 'CANCELLED', 'ZOMBIE'):
            # Remove from the job queue. Our job is finished
            job_queue.remove(job)
            log.info(f'Job {job_id} done {task.name}: removed from job status queue')


def process_queues():
    """Look for newly submitted jobs and update status of scheduled jobs."""
    submit_jobs()
    update_jobs()


if "pytest" not in sys.modules:
    # TODO Decide on the time interval for the scheduler
    scheduler = BackgroundScheduler({'apscheduler.timezone': 'UTC'})
    scheduler.add_job(func=process_queues, trigger="interval", seconds=5)
    scheduler.start()

    # This kills the scheduler when the process terminates
    # so we don't accidentally leave a zombie process
    atexit.register(lambda x: scheduler.shutdown())


class TaskSubmit(Resource):
    """WFM sends tasks to the task manager."""

    def __init__(self):
        """Intialize request."""
        self.reqparse = reqparse.RequestParser()
        self.reqparse.add_argument('tasks', type=str, location='json')

    def post(self):
        """Receives task from WFM."""
        data = self.reqparse.parse_args()
        tasks = jsonpickle.decode(data['tasks'])
        for task in tasks:
            submit_queue.append({task.id: task})
            log.info(f"Added {task.name} task to the submit queue")
        resp = make_response(jsonify(msg='Tasks Added!', status='ok'), 200)
        return resp


class TaskActions(Resource):
    """Actions to take for tasks."""

    @staticmethod
    def delete():
        """Cancel received from WFM to cancel job, update queue to monitor state."""
        cancel_msg = ""
        for job in job_queue:
            task_id = list(job.keys())[0]
            job_id = job[task_id]['job_id']
            name = job[task_id]['name']
            log.info(f"Cancelling {name} with job_id: {job_id}")
            try:
                job_state = worker.cancel_task(job_id)
            except Exception as error:
                log.error(error)
                job_state = 'ZOMBIE'
            cancel_msg += f"{name} {task_id} {job_id} {job_state}"
        job_queue.clear()
        submit_queue.clear()
        resp = make_response(jsonify(msg=cancel_msg, status='ok'), 200)
        return resp


# WorkerInterface needs to be placed here. Don't Move!
from beeflow.common.worker_interface import WorkerInterface
import beeflow.common.worker as worker_pkg

try:
    WLS = bc.userconfig.get('DEFAULT', 'workload_scheduler')
except ValueError as error:
    log.error(f'workload scheduler error {error}')
    WLS = None
worker_class = worker_pkg.find_worker(WLS)
if worker_class is None:
    sys.exit(f'Workload scheduler {WLS}, not supported.\n' +
             f'Please check {bc.userconfig_file} and restart TaskManager.')
# Get the parameters for the worker classes
worker_kwargs = {
    'bee_workdir': bc.userconfig.get('DEFAULT', 'bee_workdir'),
    'container_runtime': bc.userconfig.get('task_manager', 'container_runtime'),
    'job_template': bc.userconfig.get('task_manager', 'job_template', fallback=None),
}
# TODO: Maybe this should be put into a sub class
if WLS == 'Slurm':
    worker_kwargs['slurm_socket'] = bc.userconfig.get('slurmrestd', 'slurm_socket')
worker = WorkerInterface(worker_class, **worker_kwargs)

api.add_resource(TaskSubmit, '/bee_tm/v1/task/submit/')
api.add_resource(TaskActions, '/bee_tm/v1/task/')

if __name__ == '__main__':
    hostname = socket.gethostname()
    log.info(f'Starting Task Manager on host: {hostname}')
    bee_workdir = bc.userconfig.get('DEFAULT', 'bee_workdir')
    handler = bee_logging.save_log(bee_workdir=bee_workdir, log=log, logfile='task_manager.log')
    log.info(f'tm_listen_port:{tm_listen_port}')
    container_runtime = bc.userconfig.get('task_manager', 'container_runtime')
    log.info(f'container_runtime: {container_runtime}')

    # Werkzeug logging
    werk_log = logging.getLogger('werkzeug')
    werk_log.setLevel(logging.INFO)
    werk_log.addHandler(handler)

    # Flask logging
    flask_app.logger.addHandler(handler)
    flask_app.run(debug=True, port=str(tm_listen_port))
# Ignore TODO comments
# Ignoring "modules loaded below top of file" warning per Pat's comment
# Ignoring flask.logger.AddHandler not found because logging is working...
# pylama:ignore=W0511,E402,C0413,E1101<|MERGE_RESOLUTION|>--- conflicted
+++ resolved
@@ -165,13 +165,9 @@
             # place job in queue to monitor
             job_queue.append({'task': task, 'job_id': job_id, 'job_state': job_state})
             # Update metadata
-<<<<<<< HEAD
-            #task_metadata = gen_task_metadata(task, job_id)
-=======
             task_metadata = gen_task_metadata(task, job_id)
             # Need to 
             #task_metadata.replace("'", '"')
->>>>>>> 8b868b3c
             #update_task_metadata(task.id, task_metadata)
         except Exception as error:
             # Set job state to failed
