--- conflicted
+++ resolved
@@ -171,18 +171,11 @@
         job_id = job['job_id']
         job_state = worker.query_task(job_id)
 
-<<<<<<< HEAD
-        if job_state != current_task['job_state']:
-            log.info(f'{current_task["name"]} {current_task["job_state"]} -> {job_state}')
-            current_task['job_state'] = job_state
-            update_task_state(task_id, job_state)
-
-=======
         if job_state != job['job_state']:
             log.info(f'{task.name} {job["job_state"]} -> {job_state}')
             job['job_state'] = job_state
             update_task_state(task.id, job_state)
->>>>>>> 5d834b6b
+
         if job_state in ('FAILED', 'COMPLETED', 'CANCELLED', 'ZOMBIE'):
             # Remove from the job queue. Our job is finished
             job_queue.remove(job)
@@ -217,18 +210,11 @@
     def post(self):
         """Receives task from WFM."""
         data = self.reqparse.parse_args()
-<<<<<<< HEAD
         tasks = jsonpickle.decode(data['tasks'])
         for task in tasks:
             submit_queue.append({task.id: task})
             log.info(f"Added {task.name} task to the submit queue")
         resp = make_response(jsonify(msg='Tasks Added!', status='ok'), 200)
-=======
-        task = jsonpickle.decode(data['task'])
-        submit_queue.append(task)
-        log.info(f"Added {task.name} task to the submit queue")
-        resp = make_response(jsonify(msg='Task Added!', status='ok'), 200)
->>>>>>> 5d834b6b
         return resp
 
 
