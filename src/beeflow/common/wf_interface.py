"""High-level BEE workflow management interface.

Delegates its work to a GraphDatabaseInterface instance.
"""

import re

from beeflow.common.gdb_interface import GraphDatabaseInterface
from beeflow.common.wf_data import Workflow, Task


class WorkflowInterface:
    """Interface for manipulating workflows."""

    def __init__(self, **kwargs):
        """Initialize the Workflow interface.

        Initializing this interface automatically attempts to
        connect to the graph database.

        :param kwargs: arguments to be passed to the graph database
        """
        self._gdb_interface = GraphDatabaseInterface()
        # Connect to the graph database
        # In the future, we may want to grab args from a config file
        self._gdb_interface.connect(**kwargs)
        # Store the Workflow ID in the interface to assign it to new task objects
        self._workflow_id = None
        # Store the GDB credentials for reconnection if necessary
        self._kwargs = kwargs

    def reconnect(self):
        """Reconnect to the graph database using stored credentials."""
        self._gdb_interface.connect(**self._kwargs)
        if self.workflow_loaded():
            workflow, _ = self.get_workflow()
            self._workflow_id = workflow.id

    def initialize_workflow(self, name, inputs, outputs, requirements=None, hints=None):
        """Begin construction of a BEE workflow.

        :param name: the workflow name
        :type name: str
        :param inputs: the inputs to the workflow
        :type inputs: list of InputParameter
        :param outputs: the outputs of the workflow
        :type outputs: list of OutputParameter
        :param requirements: the workflow requirements
        :type requirements: list of Requirement
        :param hints: the workflow hints (optional requirements)
        :type hints: list of Hint
        :rtype: Workflow
        """
        if self.workflow_loaded():
            raise RuntimeError("attempt to re-initialize existing workflow")
        if requirements is None:
            requirements = []
        if hints is None:
            hints = []

        workflow = Workflow(name, hints, requirements, inputs, outputs)
        self._workflow_id = workflow.id
        # Load the new workflow into the graph database
        self._gdb_interface.initialize_workflow(workflow)
        return workflow

    def execute_workflow(self):
        """Begin execution of a BEE workflow."""
        self._gdb_interface.execute_workflow()

    def pause_workflow(self):
        """Pause the execution of a BEE workflow."""
        self._gdb_interface.pause_workflow()

    def resume_workflow(self):
        """Resume the execution of a paused BEE workflow."""
        self._gdb_interface.resume_workflow()

    def reset_workflow(self):
        """Reset the execution state and ID of a BEE workflow."""
        workflow, _ = self.get_workflow()
        self._workflow_id = workflow.generate_workflow_id()
        self._gdb_interface.reset_workflow(self._workflow_id)
<<<<<<< HEAD
        self.set_workflow_state('SUBMITTED')
=======
        self._gdb_interface.set_workflow_state('SUBMITTED')
>>>>>>> d2cf343c

    def workflow_completed(self):
        self._gdb_interface.set_workflow_state('COMPLETED')

    def finalize_workflow(self):
        """Deconstruct a BEE workflow."""
        self._workflow_id = None
<<<<<<< HEAD
        self.set_workflow_state('COMPLETED')
=======
>>>>>>> d2cf343c
        self._gdb_interface.cleanup()

    def add_task(self, name, base_command, inputs, outputs, requirements=None, hints=None,
                 stdout=None):
        """Add a new task to a BEE workflow.

        :param name: the name given to the task
        :type name: str
        :param base_command: the base command for the task
        :type base_command: str or list of str
        :param requirements: the task-specific requirements
        :type requirements: list of Requirement
        :param hints: the task-specific hints (optional requirements)
        :type hints: list of Hint
        :param inputs: the task inputs
        :type inputs: list of StepInput
        :param outputs: the task outputs
        :type outputs: list of StepOutput
        :param stdout: the name of the file to which to redirect stdout
        :type stdout: str
        :rtype: Task
        """
        # Immutable default arguments
        if inputs is None:
            inputs = []
        if outputs is None:
            outputs = []
        if requirements is None:
            requirements = []
        if hints is None:
            hints = []

        task = Task(name, base_command, hints, requirements, inputs, outputs, stdout,
                    self._workflow_id)
        # Load the new task into the graph database
        self._gdb_interface.load_task(task)
        return task

    def restart_task(self, task, checkpoint_file):
        """Restart a failed BEE workflow task.

        The task must have a beeflow:CheckpointRequirement hint. If there are no
        remaining retry attemps (num_tries = 0) then the graph database is
        unmodified and this method returns None.

        :param task: the task to restart
        :type task: Task
        :rtype: Task or None
        """
        for hint in task.hints:
            if hint.class_ == "beeflow:CheckpointRequirement":
                if hint.params["num_tries"] > 0:
                    hint.params["num_tries"] -= 1
                    hint.params["bee_checkpoint_file__"] = checkpoint_file
                    break
                state = self.get_task_state(task)
                self.set_task_state(task, f"FAILED RESTART: {state}")
                return None
        else:
            raise ValueError("invalid task for checkpoint restart")

        new_task = task.copy(new_id=True)
        # Pattern match on task name
        # Append (1) if not in name already
        # Increment number on each restart
        match = re.match(r".+\(([0-9]+)\)$", new_task.name)
        if not match:
            new_task.name += "(1)"
        else:
            i = int(match.group(1))
            new_task.name = re.sub(r"\([0-9]+\)", f"({i + 1})", new_task.name)
        metadata = self.get_task_metadata(task)
        self._gdb_interface.restart_task(task, new_task)
        self.set_task_metadata(new_task, metadata)
        self.set_task_state(task, "RESTARTED")
        self.set_task_state(new_task, "READY")
        return new_task

    def finalize_task(self, task):
        """Mark a BEE workflow task as completed.

        This method also automatically deduces what tasks are now
        runnable, updating their states to ready and returning a
        list of the runnable tasks.

        :param task: the task to finalize
        :type task: Task
        :rtype: list of Task
        """
        self._gdb_interface.finalize_task(task)
        self._gdb_interface.initialize_ready_tasks()
        return self._gdb_interface.get_ready_tasks()

    def get_task_by_id(self, task_id):
        """Get a task by its Task ID.

        :param task_id: the task's ID
        :type task_id: str
        :rtype: Task
        """
        return self._gdb_interface.get_task_by_id(task_id)

    def get_workflow(self):
        """Get a loaded BEE workflow.

        Returns a tuple of (workflow_description, tasks)

        :rtype: tuple of (Workflow, list of Task)
        """
        workflow = self._gdb_interface.get_workflow_description()
        tasks = self._gdb_interface.get_workflow_tasks()
        return workflow, tasks

    def get_workflow_outputs(self):
        """Get the outputs from a BEE workflow.

        :rtype: list of OutputParameter
        """
        workflow = self._gdb_interface.get_workflow_description()
        return workflow.outputs

    def get_workflow_state(self):
        """Get the value of the workflow state.

        :rtype: str
        """
        state = self._gdb_interface.get_workflow_state()
        return state

    def set_workflow_state(self, state):
        """Return workflow's current state.

        :param state: the new state of the workflow
        :type state: str
        """
        self._gdb_interface.set_workflow_state(state)

    def get_ready_tasks(self):
        """Get ready tasks from a BEE workflow.

        :rtype: list of Task
        """
        return self._gdb_interface.get_ready_tasks()

    def get_dependent_tasks(self, task):
        """Get the dependents of a task in a BEE workflow.

        :param task: the task whose dependents to retrieve
        :type task: Task
        :rtype: list of Task
        """
        return self._gdb_interface.get_dependent_tasks(task)

    def get_task_state(self, task):
        """Get the state of the task in a BEE workflow.

        :param task: the task whose state to retrieve
        :type task: Task
        :rtype: str
        """
        return self._gdb_interface.get_task_state(task)

    def set_task_state(self, task, state):
        """Set the state of the task in a BEE workflow.

        This method should not be used to set a task as completed.
        finalize_task() should instead be used.

        :param task: the task whose state to set
        :type task: Task
        :param state: the new state of the task
        :type state: str
        """
        self._gdb_interface.set_task_state(task, state)

    def get_task_metadata(self, task):
        """Get the job description metadata of a task in a BEE workflow.

        :param task: the task whose metadata to retrieve
        :type task: Task
        :rtype: dict
        """
        return self._gdb_interface.get_task_metadata(task)

    def set_task_metadata(self, task, metadata):
        """Set the job description metadata of a task in a BEE workflow.

        This method should not be used to update task state.
        set_task_state() or finalize_task() should instead be used.

        :param task: the task whose metadata to set
        :type task: Task
        :param metadata: the job description metadata
        :type metadata: dict
        """
        self._gdb_interface.set_task_metadata(task, metadata)

    def get_task_input(self, task, input_id):
        """Get a task input object.

        :param task: the task whose input to retrieve
        :type task: Task
        :param input_id: the ID of the input
        :type input_id: str
        :rtype: StepInput
        """
        return self._gdb_interface.get_task_input(task, input_id)

    def set_task_input(self, task, input_id, value):
        """Set the value of a task input.

        :param task: the task whose input to set
        :type task: Task
        :param input_id: the ID of the input
        :type input_id: str
        :param value: str or int or float
        """
        self._gdb_interface.set_task_input(task, input_id, value)

    def get_task_output(self, task, output_id):
        """Get a task output object.

        :param task: the task whose output to retrieve
        :type task: Task
        :param output_id: the ID of the output
        :type output_id: str
        :rtype: StepOutput
        """
        return self._gdb_interface.get_task_output(task, output_id)

    def set_task_output(self, task, output_id, value):
        """Set the value of a task output.

        :param task: the task whose output to set
        :type task: Task
        :param output_id: the ID of the output
        :type output_id: str
        :param value: the output value to set
        :type value: str or int or float
        """
        self._gdb_interface.set_task_output(task, output_id, value)

    def evaluate_expression(self, task, id_, output=False):
        """Evaluate a task input/output expression.

        Expression can be either a string concatenation in a StepInput
        valueFrom field or a parameter substitution in a StepOutput
        glob field. The only special variable supported in valueFrom is
        self.path.

        :param task: the task whose expression to evaluate
        :type task: Task
        :param id_: the id of the step input/output
        :type id_: str
        :param output: true if output glob expression being evaluated, else false
        :type output: bool
        """
        self._gdb_interface.evaluate_expression(task, id_, output)

    def workflow_completed(self):
        """Return true if all of a workflow's final tasks have completed, else false.

        :rtype: bool
        """
        return self._gdb_interface.workflow_completed()

    def workflow_initialized(self):
        """Return true if a workflow has been initialized, else false.

        Currently functionally the same as workflow_loaded() but may
        change when multiple workflows per database instance are supported.

        :rtype: bool
        """
        return self._gdb_interface.initialized()

    def workflow_loaded(self):
        """Return true if a workflow is loaded, else false.

        :rtype: bool
        """
        return bool(not self._gdb_interface.empty())

    @property
    def workflow_id(self):
        """Retrieve the workflow ID from the workflow interface.

        If workflow ID is not populated, this grabs it from the database.

        If no workflow is loaded, None is returned.
        :rtype: str
        """
        if self._workflow_id is None and self.workflow_loaded():
            workflow, _ = self.get_workflow()
            self._workflow_id = workflow.id

        return self._workflow_id<|MERGE_RESOLUTION|>--- conflicted
+++ resolved
@@ -81,11 +81,7 @@
         workflow, _ = self.get_workflow()
         self._workflow_id = workflow.generate_workflow_id()
         self._gdb_interface.reset_workflow(self._workflow_id)
-<<<<<<< HEAD
-        self.set_workflow_state('SUBMITTED')
-=======
         self._gdb_interface.set_workflow_state('SUBMITTED')
->>>>>>> d2cf343c
 
     def workflow_completed(self):
         self._gdb_interface.set_workflow_state('COMPLETED')
@@ -93,10 +89,6 @@
     def finalize_workflow(self):
         """Deconstruct a BEE workflow."""
         self._workflow_id = None
-<<<<<<< HEAD
-        self.set_workflow_state('COMPLETED')
-=======
->>>>>>> d2cf343c
         self._gdb_interface.cleanup()
 
     def add_task(self, name, base_command, inputs, outputs, requirements=None, hints=None,
