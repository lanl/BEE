"""High-level BEE workflow management interface.

Delegates its work to a GraphDatabaseInterface instance.
"""

from uuid import uuid4
from beeflow.common.gdb_interface import GraphDatabaseInterface
from beeflow.common.wf_data import Workflow, Task, Requirement, Hint


class WorkflowInterface:
    """Interface for manipulating workflows."""

    def __init__(self, **kwargs):
        """Initialize the Workflow interface.

        Initializing this interface automatically attempts to
        connect to the graph database.

        :param kwargs: arguments to be passed to the graph database
        """
        self._gdb_interface = GraphDatabaseInterface()
        # Connect to the graph database
        # In the future, we may want to grab args from a config file
        self._gdb_interface.connect(**kwargs)
        # Store the Workflow ID in the interface to assign it to new task objects
        self._workflow_id = None


    def initialize_workflow(self, name, inputs, outputs, requirements=None, hints=None, existing=False):
        """Begin construction of a BEE workflow.

        :param name: the workflow name
        :type name: str
        :param inputs: the inputs to the workflow
        :type inputs: set of InputParameter
        :param outputs: the outputs of the workflow
        :type outputs: set of OutputParameter
        :param requirements: the workflow requirements
        :type requirements: list of Requirement
        :param hints: the workflow hints (optional requirements)
        :type hints: list of Hint
        """
        if requirements is None:
            requirements = set()
        if hints is None:
            hints = set()

<<<<<<< HEAD
        workflow = Workflow(name, hints, requirements, inputs, outputs)
        # Load the new workflow into the graph database
        self._gdb_interface.initialize_workflow(workflow)
        return workflow
=======
        # Connect to the graph database
        self._gdb_interface.connect(**self._gdb_details)

        if not existing:
            workflow = Workflow(name, hints, requirements, inputs, outputs)
            self._workflow_id = workflow.id
            # Load the new workflow into the graph database
            self._gdb_interface.initialize_workflow(workflow)
            return workflow
        return
>>>>>>> 14ac3edb

    def execute_workflow(self):
        """Begin execution of a BEE workflow."""
        self._gdb_interface.execute_workflow()

    def pause_workflow(self):
        """Pause the execution of a BEE workflow."""
        self._gdb_interface.pause_workflow()

    def resume_workflow(self):
        """Resume the execution of a paused BEE workflow."""
        self._gdb_interface.resume_workflow()

    def reset_workflow(self):
        """Reset the execution state and ID of a BEE workflow."""
        self._gdb_interface.reset_workflow(str(uuid4()))

    def finalize_workflow(self):
        """Deconstruct a BEE workflow."""
        self._gdb_interface.cleanup()

    def add_task(self, name, base_command, inputs, outputs, requirements=None, hints=None,
                 stdout=None):
        """Add a new task to a BEE workflow.

        :param name: the name given to the task
        :type name: str
        :param base_command: the base command for the task
        :type base_command: str or list of str
        :param requirements: the task-specific requirements
        :type requirements: list of Requirement
        :param hints: the task-specific hints (optional requirements)
        :type hints: list of Hint
        :param inputs: the task inputs
        :type inputs: set of StepInput
        :param outputs: the task outputs
        :type outputs: set of StepOutput
        :param stdout: the name of the file to which to redirect stdout
        :type stdout: str
        :rtype: Task
        """
        # Immutable default arguments
        if inputs is None:
            inputs = set()
        if outputs is None:
            outputs = set()
        if requirements is None:
            requirements = []
        if hints is None:
            hints = []

        task = Task(name, base_command, hints, requirements, inputs, outputs, stdout,
                    self._workflow_id)
        # Load the new task into the graph database
        self._gdb_interface.load_task(task)
        return task

    def initialize_ready_tasks(self):
        """Initialize runnable tasks in a BEE workflow to ready."""
        self._gdb_interface.initialize_ready_tasks()

    def finalize_task(self, task):
        """Mark a BEE workflow task as completed.

        This method also automatically deduces what tasks are now
        runnable, updating their states to ready and returning a
        set of the runnable tasks.

        :param task: the task to finalize
        :type task: Task
        :rtype: set of Task
        """
        self._gdb_interface.finalize_task(task)
        self._gdb_interface.initialize_ready_tasks()
        return self._gdb_interface.get_ready_tasks()

    def get_task_by_id(self, task_id):
        """Get a task by its Task ID.

        :param task_id: the task's ID
        :type task_id: str
        :rtype: Task
        """
        return self._gdb_interface.get_task_by_id(task_id)

    def get_workflow(self):
        """Get a loaded BEE workflow.

        Returns a tuple of (workflow_description, tasks)

        :rtype: tuple of (Workflow, set of Task)
        """
        workflow = self._gdb_interface.get_workflow_description()
        tasks = self._gdb_interface.get_workflow_tasks()
        return workflow, tasks

<<<<<<< HEAD
=======
    def get_workflow_id(self):
        """Get a BEE workflow ID

        Returns a uuid4 string with the id

        :rtype: str
        """
        workflow_id = self._gdb_interface.get_workflow_description().id
        return workflow_id

    def get_subworkflow(self, subworkflow):
        """Get a subworkflow by its identifier.

        Returns a tuple of (tasks, requirements, hints).

        :param subworkflow: the unique identifier of the subworkflow
        :type subworkflow: str
        :rtype: tuple of (set of Task, set of Requirement, set of Hint)
        """
        subworkflow_tasks = self._gdb_interface.get_subworkflow_tasks(subworkflow)
        requirements, hints = self._gdb_interface.get_workflow_requirements_and_hints()
        return subworkflow_tasks, requirements, hints

>>>>>>> 14ac3edb
    def get_ready_tasks(self):
        """Get ready tasks from a BEE workflow.

        :rtype: set of Task
        """
        return self._gdb_interface.get_ready_tasks()

    def get_dependent_tasks(self, task):
        """Get the dependents of a task in a BEE workflow.

        :param task: the task whose dependents to retrieve
        :type task: Task
        :rtype: set of Task
        """
        return self._gdb_interface.get_dependent_tasks(task)

    def get_task_state(self, task):
        """Get the state of the task in a BEE workflow.

        :param task: the task whose state to retrieve
        :type task: Task
        :rtype: str
        """
        return self._gdb_interface.get_task_state(task)

    def set_task_state(self, task, state):
        """Set the state of the task in a BEE workflow.

        This method should not be used to set a task as completed.
        finalize_task() should instead be used.

        :param task: the task whose state to set
        :type task: Task
        :param state: the new state of the task
        :type state: str
        """
        self._gdb_interface.set_task_state(task, state)

    def get_task_metadata(self, task, keys):
        """Get the job description metadata of a task in a BEE workflow.

        :param task: the task whose metadata to retrieve
        :type task: Task
        :param keys: the metadata keys whose values to retrieve
        :type keys: iterable of str
        :rtype: dict
        """
        return self._gdb_interface.get_task_metadata(task, keys)

    def set_task_metadata(self, task, metadata):
        """Set the job description metadata of a task in a BEE workflow.

        This method should not be used to update task state.
        finalize_task() should instead be used.

        :param task: the task whose metadata to set
        :type task: Task
        :param metadata: the job description metadata
        :type metadata: dict
        """
        self._gdb_interface.set_task_metadata(task, metadata)

    def workflow_completed(self):
        """Return true if all of a workflow's tasks have completed, else false.

        :rtype: bool
        """
        return self._gdb_interface.workflow_completed()

    def workflow_initialized(self):
        """Return true if a workflow has been initialized, else false.

        Currently functionally the same as workflow_loaded() but may
        change when multiple workflows per database instance are supported.

        :rtype: bool
        """
        return self._gdb_interface.initialized()

    def workflow_loaded(self):
        """Return true if a workflow is loaded, else false.

        :rtype: bool
        """
        return bool(not self._gdb_interface.empty())<|MERGE_RESOLUTION|>--- conflicted
+++ resolved
@@ -5,7 +5,7 @@
 
 from uuid import uuid4
 from beeflow.common.gdb_interface import GraphDatabaseInterface
-from beeflow.common.wf_data import Workflow, Task, Requirement, Hint
+from beeflow.common.wf_data import Workflow, Task
 
 
 class WorkflowInterface:
@@ -26,8 +26,7 @@
         # Store the Workflow ID in the interface to assign it to new task objects
         self._workflow_id = None
 
-
-    def initialize_workflow(self, name, inputs, outputs, requirements=None, hints=None, existing=False):
+    def initialize_workflow(self, name, inputs, outputs, requirements=None, hints=None):
         """Begin construction of a BEE workflow.
 
         :param name: the workflow name
@@ -46,23 +45,11 @@
         if hints is None:
             hints = set()
 
-<<<<<<< HEAD
         workflow = Workflow(name, hints, requirements, inputs, outputs)
+        self._workflow_id = workflow.id
         # Load the new workflow into the graph database
         self._gdb_interface.initialize_workflow(workflow)
         return workflow
-=======
-        # Connect to the graph database
-        self._gdb_interface.connect(**self._gdb_details)
-
-        if not existing:
-            workflow = Workflow(name, hints, requirements, inputs, outputs)
-            self._workflow_id = workflow.id
-            # Load the new workflow into the graph database
-            self._gdb_interface.initialize_workflow(workflow)
-            return workflow
-        return
->>>>>>> 14ac3edb
 
     def execute_workflow(self):
         """Begin execution of a BEE workflow."""
@@ -159,32 +146,15 @@
         tasks = self._gdb_interface.get_workflow_tasks()
         return workflow, tasks
 
-<<<<<<< HEAD
-=======
     def get_workflow_id(self):
-        """Get a BEE workflow ID
-
-        Returns a uuid4 string with the id
+        """Get the BEE workflow ID.
+
+        Returns a uuid4 string as the ID.
 
         :rtype: str
         """
-        workflow_id = self._gdb_interface.get_workflow_description().id
-        return workflow_id
-
-    def get_subworkflow(self, subworkflow):
-        """Get a subworkflow by its identifier.
-
-        Returns a tuple of (tasks, requirements, hints).
-
-        :param subworkflow: the unique identifier of the subworkflow
-        :type subworkflow: str
-        :rtype: tuple of (set of Task, set of Requirement, set of Hint)
-        """
-        subworkflow_tasks = self._gdb_interface.get_subworkflow_tasks(subworkflow)
-        requirements, hints = self._gdb_interface.get_workflow_requirements_and_hints()
-        return subworkflow_tasks, requirements, hints
-
->>>>>>> 14ac3edb
+        return self._workflow_id
+
     def get_ready_tasks(self):
         """Get ready tasks from a BEE workflow.
 
