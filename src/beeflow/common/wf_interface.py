"""High-level BEE workflow management interface.

Delegates its work to a GraphDatabaseInterface instance.
"""

from uuid import uuid4
from beeflow.common.gdb_interface import GraphDatabaseInterface
from beeflow.common.wf_data import Workflow, Task, Requirement, Hint


class WorkflowInterface:
    """Interface for manipulating workflows."""

    def __init__(self, **kwargs):
        """Initialize the Workflow interface.

        Initializing this interface automatically attempts to
        connect to the graph database.

        :param kwargs: arguments to be passed to the graph database
        """
        self._gdb_interface = GraphDatabaseInterface()
        # In the future we may need to grab the details from a config file
        self._gdb_details = kwargs
        # Store the Workflow ID in the interface to assign it to new task objects
        self._workflow_id = None

    def initialize_workflow(self, inputs, outputs, requirements=None, hints=None, existing=False):
        """Begin construction of a BEE workflow.

        :param inputs: the inputs to the workflow
        :type inputs: set of str
        :param outputs: the outputs of the workflow
        :type outputs: set of str
        :param requirements: the workflow requirements
        :type requirements: set of Requirement
        :param hints: the workflow hints (optional requirements)
        :type hints: set of Hint
        """
        if requirements is None:
            requirements = set()
        if hints is None:
            hints = set()

        # Connect to the graph database
        self._gdb_interface.connect(**self._gdb_details)

<<<<<<< HEAD
        if not existing:
            workflow = Workflow(hints, requirements, inputs, outputs)
            # Load the new workflow into the graph database
            self._gdb_interface.initialize_workflow(workflow)
            return workflow
        return
=======
        workflow = Workflow(hints, requirements, inputs, outputs)
        self._workflow_id = workflow.id
        # Load the new workflow into the graph database
        self._gdb_interface.initialize_workflow(workflow)
        return workflow

>>>>>>> 1b5e4d0b
    def execute_workflow(self):
        """Begin execution of a BEE workflow."""
        self._gdb_interface.execute_workflow()

    def pause_workflow(self):
        """Pause the execution of a BEE workflow."""
        self._gdb_interface.pause_workflow()

    def resume_workflow(self):
        """Resume the execution of a paused BEE workflow."""
        self._gdb_interface.resume_workflow()

    def reset_workflow(self):
        """Reset the execution state and ID of a BEE workflow."""
        self._gdb_interface.reset_workflow(str(uuid4()))

    def finalize_workflow(self):
        """Deconstruct a BEE workflow."""
        self._gdb_interface.cleanup()

    @staticmethod
    def create_requirement(class_, key, value):
        """Create a workflow requirement.

        :param class_: the requirement class
        :type class_: str
        :param key: the requirement key
        :type key: str
        :param value: the requirement value
        :type value: str, bool, or int
        :rtype: Requirement
        """
        return Requirement(class_, key, value)

    @staticmethod
    def create_hint(class_, key, value):
        """Create a workflow hint.

        :param class_: the requirement class
        :type class_: str
        :param key: the requirement key
        :type key: str
        :param value: the requirement value
        :type value: str, bool, or int
        :rtype: Hint
        """
        return Hint(class_, key, value)

    def add_task(self, name, command=None, requirements=None, hints=None, subworkflow=None,
                 inputs=None, outputs=None):
        """Add a new task to a BEE workflow.

        :param name: the name given to the task
        :type name: str
        :param command: the command for the task
        :type command: list of str
        :param requirements: the task-specific requirements
        :type requirements: set of Requirement, or None
        :param hints: the task-specific hints (optional requirements)
        :type hints: set of Hint, or None
        :param subworkflow: an identifier for the subworkflow to which the task belongs
        :type subworkflow: str, or None
        :param inputs: the task inputs
        :type inputs: set of str, or None
        :param outputs: the task outputs
        :type outputs: set of str, or None
        :rtype: Task
        """
        # Immutable default arguments
        if command is None:
            command = []
        if requirements is None:
            requirements = set()
        if hints is None:
            hints = set()
        if inputs is None:
            inputs = set()
        if outputs is None:
            outputs = set()

        task = Task(name, command, hints, requirements, subworkflow, inputs, outputs,
                    self._workflow_id)
        # Load the new task into the graph database
        self._gdb_interface.load_task(task)
        return task

    def initialize_ready_tasks(self):
        """Initialize runnable tasks in a BEE workflow to ready."""
        self._gdb_interface.initialize_ready_tasks()

    def finalize_task(self, task):
        """Mark a BEE workflow task as completed.

        This method also automatically deduces what tasks are now
        runnable, updating their states to ready and returning a
        set of the runnable tasks.

        :param task: the task to finalize
        :type task: Task
        :rtype: set of Task
        """
        self._gdb_interface.finalize_task(task)
        self._gdb_interface.initialize_ready_tasks()
        return self._gdb_interface.get_ready_tasks()

    def get_task_by_id(self, task_id):
        """Get a task by its Task ID.

        :param task_id: the task's ID
        :type task_id: str
        :rtype: Task
        """
        return self._gdb_interface.get_task_by_id(task_id)

    def get_workflow(self):
        """Get a loaded BEE workflow.

        Returns a tuple of (workflow_description, tasks)

        :rtype: tuple of (Workflow, set of Task)
        """
        workflow = self._gdb_interface.get_workflow_description()
        tasks = self._gdb_interface.get_workflow_tasks()
        return workflow, tasks

    def get_workflow_id(self):
        """Get a BEE workflow ID

        Returns a uuid4 string with the id

        :rtype: str
        """
        workflow_id = self._gdb_interface.get_workflow_description().id
        return workflow_id

    def get_subworkflow(self, subworkflow):
        """Get a subworkflow by its identifier.

        Returns a tuple of (tasks, requirements, hints).

        :param subworkflow: the unique identifier of the subworkflow
        :type subworkflow: str
        :rtype: tuple of (set of Task, set of Requirement, set of Hint)
        """
        subworkflow_tasks = self._gdb_interface.get_subworkflow_tasks(subworkflow)
        requirements, hints = self._gdb_interface.get_workflow_requirements_and_hints()
        return subworkflow_tasks, requirements, hints

    def get_ready_tasks(self):
        """Get ready tasks from a BEE workflow.

        :rtype: set of Task
        """
        return self._gdb_interface.get_ready_tasks()

    def get_dependent_tasks(self, task):
        """Get the dependents of a task in a BEE workflow.

        :param task: the task whose dependents to retrieve
        :type task: Task
        :rtype: set of Task
        """
        return self._gdb_interface.get_dependent_tasks(task)

    def get_task_state(self, task):
        """Get the state of the task in a BEE workflow.

        :param task: the task whose state to retrieve
        :type task: Task
        :rtype: str
        """
        return self._gdb_interface.get_task_state(task)

    def set_task_state(self, task, state):
        """Set the state of the task in a BEE workflow.

        This method should not be used to set a task as completed.
        finalize_task() should instead be used.

        :param task: the task whose state to set
        :type task: Task
        :param state: the new state of the task
        :type state: str
        """
        self._gdb_interface.set_task_state(task, state)

    def get_task_metadata(self, task, keys):
        """Get the job description metadata of a task in a BEE workflow.

        :param task: the task whose metadata to retrieve
        :type task: Task
        :param keys: the metadata keys whose values to retrieve
        :type keys: iterable of str
        :rtype: dict
        """
        return self._gdb_interface.get_task_metadata(task, keys)

    def set_task_metadata(self, task, metadata):
        """Set the job description metadata of a task in a BEE workflow.

        This method should not be used to update task state.
        finalize_task() should instead be used.

        :param task: the task whose metadata to set
        :type task: Task
        :param metadata: the job description metadata
        :type metadata: dict
        """
        self._gdb_interface.set_task_metadata(task, metadata)

    def workflow_completed(self):
        """Return true if all of a workflow's tasks have completed, else false.

        :rtype: bool
        """
        return self._gdb_interface.workflow_completed()

    def workflow_initialized(self):
        """Return true if a workflow has been initialized, else false.

        Currently functionally the same as workflow_loaded() but may
        change when multiple workflows per database instance are supported.

        :rtype: bool
        """
        return self._gdb_interface.initialized()

    def workflow_loaded(self):
        """Return true if a workflow is loaded, else false.

        :rtype: bool
        """
        return bool(not self._gdb_interface.empty())<|MERGE_RESOLUTION|>--- conflicted
+++ resolved
@@ -44,22 +44,12 @@
 
         # Connect to the graph database
         self._gdb_interface.connect(**self._gdb_details)
-
-<<<<<<< HEAD
-        if not existing:
-            workflow = Workflow(hints, requirements, inputs, outputs)
-            # Load the new workflow into the graph database
-            self._gdb_interface.initialize_workflow(workflow)
-            return workflow
-        return
-=======
         workflow = Workflow(hints, requirements, inputs, outputs)
         self._workflow_id = workflow.id
         # Load the new workflow into the graph database
         self._gdb_interface.initialize_workflow(workflow)
         return workflow
 
->>>>>>> 1b5e4d0b
     def execute_workflow(self):
         """Begin execution of a BEE workflow."""
         self._gdb_interface.execute_workflow()
