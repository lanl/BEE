"""High-level BEE workflow management interface.

Delegates its work to a GraphDatabaseInterface instance.
"""

from uuid import uuid4
from beeflow.common.gdb_interface import GraphDatabaseInterface
from beeflow.common.wf_data import Workflow, Task, Requirement, Hint


class WorkflowInterface:
    """Interface for manipulating workflows."""

    def __init__(self, **kwargs):
        """Initialize the Workflow interface.

        Initializing this interface automatically attempts to
        connect to the graph database.

        :param kwargs: arguments to be passed to the graph database
        """
        self._gdb_interface = GraphDatabaseInterface()
        # In the future we may need to grab the details from a config file
        self._gdb_details = kwargs
        # Store the Workflow ID in the interface to assign it to new task objects
        self._workflow_id = None

<<<<<<< HEAD
    def initialize_workflow(self, inputs, outputs, requirements=None, hints=None, existing=False):
=======
    def initialize_workflow(self, name, inputs, outputs, requirements=None, hints=None):
>>>>>>> 0a0811ec
        """Begin construction of a BEE workflow.

        :param name: the workflow name
        :type name: str
        :param inputs: the inputs to the workflow
        :type inputs: set of str
        :param outputs: the outputs of the workflow
        :type outputs: set of str
        :param requirements: the workflow requirements
        :type requirements: list of Requirement
        :param hints: the workflow hints (optional requirements)
        :type hints: list of Hint
        """
        if requirements is None:
            requirements = set()
        if hints is None:
            hints = set()

        # Connect to the graph database
        self._gdb_interface.connect(**self._gdb_details)

<<<<<<< HEAD
        if not existing:
            workflow = Workflow(hints, requirements, inputs, outputs)
            self._workflow_id = workflow.id
            # Load the new workflow into the graph database
            self._gdb_interface.initialize_workflow(workflow)
            return workflow
        return
=======
        workflow = Workflow(name, hints, requirements, inputs, outputs)
        self._workflow_id = workflow.id

        # Load the new workflow into the graph database
        self._gdb_interface.initialize_workflow(workflow)

        return workflow
>>>>>>> 0a0811ec

    def execute_workflow(self):
        """Begin execution of a BEE workflow."""
        self._gdb_interface.execute_workflow()

    def pause_workflow(self):
        """Pause the execution of a BEE workflow."""
        self._gdb_interface.pause_workflow()

    def resume_workflow(self):
        """Resume the execution of a paused BEE workflow."""
        self._gdb_interface.resume_workflow()

    def reset_workflow(self):
        """Reset the execution state and ID of a BEE workflow."""
        self._gdb_interface.reset_workflow(str(uuid4()))

    def finalize_workflow(self):
        """Deconstruct a BEE workflow."""
        self._gdb_interface.cleanup()

    @staticmethod
    def create_requirement(class_, params):
        """Create a workflow requirement.

        :param class_: the requirement class
        :type class_: str
        :param params: the requirement parameters (key-value pairs)
        :type params: dict
        :rtype: Requirement
        """
        return Requirement(class_, params)

    @staticmethod
    def create_hint(class_, params):
        """Create a workflow hint.

        :param class_: the requirement class
        :type class_: str
        :param params: the requirement parameters (key-value pairs)
        :type params: dict
        :rtype: Hint
        """
        return Hint(class_, params)

    def add_task(self, name, command=None, requirements=None, hints=None, subworkflow=None,
                 inputs=None, outputs=None):
        """Add a new task to a BEE workflow.

        :param name: the name given to the task
        :type name: str
        :param command: the command for the task
        :type command: list of str
        :param requirements: the task-specific requirements
        :type requirements: list of Requirement
        :param hints: the task-specific hints (optional requirements)
        :type hints: list of Hint
        :param subworkflow: an identifier for the subworkflow to which the task belongs
        :type subworkflow: str
        :param inputs: the task inputs
        :type inputs: set of str
        :param outputs: the task outputs
        :type outputs: set of str
        :rtype: Task
        """
        # Immutable default arguments
        if command is None:
            command = []
        if requirements is None:
            requirements = set()
        if hints is None:
            hints = set()
        if inputs is None:
            inputs = set()
        if outputs is None:
            outputs = set()

        task = Task(name, command, hints, requirements, subworkflow, inputs, outputs,
                    self._workflow_id)
        # Load the new task into the graph database
        self._gdb_interface.load_task(task)
        return task

    def initialize_ready_tasks(self):
        """Initialize runnable tasks in a BEE workflow to ready."""
        self._gdb_interface.initialize_ready_tasks()

    def finalize_task(self, task):
        """Mark a BEE workflow task as completed.

        This method also automatically deduces what tasks are now
        runnable, updating their states to ready and returning a
        set of the runnable tasks.

        :param task: the task to finalize
        :type task: Task
        :rtype: set of Task
        """
        self._gdb_interface.finalize_task(task)
        self._gdb_interface.initialize_ready_tasks()
        return self._gdb_interface.get_ready_tasks()

    def get_task_by_id(self, task_id):
        """Get a task by its Task ID.

        :param task_id: the task's ID
        :type task_id: str
        :rtype: Task
        """
        return self._gdb_interface.get_task_by_id(task_id)

    def get_workflow(self):
        """Get a loaded BEE workflow.

        Returns a tuple of (workflow_description, tasks)

        :rtype: tuple of (Workflow, set of Task)
        """
        workflow = self._gdb_interface.get_workflow_description()
        tasks = self._gdb_interface.get_workflow_tasks()
        return workflow, tasks

    def get_workflow_id(self):
        """Get a BEE workflow ID

        Returns a uuid4 string with the id

        :rtype: str
        """
        workflow_id = self._gdb_interface.get_workflow_description().id
        return workflow_id

    def get_subworkflow(self, subworkflow):
        """Get a subworkflow by its identifier.

        Returns a tuple of (tasks, requirements, hints).

        :param subworkflow: the unique identifier of the subworkflow
        :type subworkflow: str
        :rtype: tuple of (set of Task, set of Requirement, set of Hint)
        """
        subworkflow_tasks = self._gdb_interface.get_subworkflow_tasks(subworkflow)
        requirements, hints = self._gdb_interface.get_workflow_requirements_and_hints()
        return subworkflow_tasks, requirements, hints

    def get_ready_tasks(self):
        """Get ready tasks from a BEE workflow.

        :rtype: set of Task
        """
        return self._gdb_interface.get_ready_tasks()

    def get_dependent_tasks(self, task):
        """Get the dependents of a task in a BEE workflow.

        :param task: the task whose dependents to retrieve
        :type task: Task
        :rtype: set of Task
        """
        return self._gdb_interface.get_dependent_tasks(task)

    def get_task_state(self, task):
        """Get the state of the task in a BEE workflow.

        :param task: the task whose state to retrieve
        :type task: Task
        :rtype: str
        """
        return self._gdb_interface.get_task_state(task)

    def set_task_state(self, task, state):
        """Set the state of the task in a BEE workflow.

        This method should not be used to set a task as completed.
        finalize_task() should instead be used.

        :param task: the task whose state to set
        :type task: Task
        :param state: the new state of the task
        :type state: str
        """
        self._gdb_interface.set_task_state(task, state)

    def get_task_metadata(self, task, keys):
        """Get the job description metadata of a task in a BEE workflow.

        :param task: the task whose metadata to retrieve
        :type task: Task
        :param keys: the metadata keys whose values to retrieve
        :type keys: iterable of str
        :rtype: dict
        """
        return self._gdb_interface.get_task_metadata(task, keys)

    def set_task_metadata(self, task, metadata):
        """Set the job description metadata of a task in a BEE workflow.

        This method should not be used to update task state.
        finalize_task() should instead be used.

        :param task: the task whose metadata to set
        :type task: Task
        :param metadata: the job description metadata
        :type metadata: dict
        """
        self._gdb_interface.set_task_metadata(task, metadata)

    def workflow_completed(self):
        """Return true if all of a workflow's tasks have completed, else false.

        :rtype: bool
        """
        return self._gdb_interface.workflow_completed()

    def workflow_initialized(self):
        """Return true if a workflow has been initialized, else false.

        Currently functionally the same as workflow_loaded() but may
        change when multiple workflows per database instance are supported.

        :rtype: bool
        """
        return self._gdb_interface.initialized()

    def workflow_loaded(self):
        """Return true if a workflow is loaded, else false.

        :rtype: bool
        """
        return bool(not self._gdb_interface.empty())<|MERGE_RESOLUTION|>--- conflicted
+++ resolved
@@ -25,11 +25,8 @@
         # Store the Workflow ID in the interface to assign it to new task objects
         self._workflow_id = None
 
-<<<<<<< HEAD
-    def initialize_workflow(self, inputs, outputs, requirements=None, hints=None, existing=False):
-=======
-    def initialize_workflow(self, name, inputs, outputs, requirements=None, hints=None):
->>>>>>> 0a0811ec
+
+    def initialize_workflow(self, name, inputs, outputs, requirements=None, hints=None, existing=False):
         """Begin construction of a BEE workflow.
 
         :param name: the workflow name
@@ -51,23 +48,13 @@
         # Connect to the graph database
         self._gdb_interface.connect(**self._gdb_details)
 
-<<<<<<< HEAD
         if not existing:
-            workflow = Workflow(hints, requirements, inputs, outputs)
+            workflow = Workflow(name, hints, requirements, inputs, outputs)
             self._workflow_id = workflow.id
             # Load the new workflow into the graph database
             self._gdb_interface.initialize_workflow(workflow)
             return workflow
         return
-=======
-        workflow = Workflow(name, hints, requirements, inputs, outputs)
-        self._workflow_id = workflow.id
-
-        # Load the new workflow into the graph database
-        self._gdb_interface.initialize_workflow(workflow)
-
-        return workflow
->>>>>>> 0a0811ec
 
     def execute_workflow(self):
         """Begin execution of a BEE workflow."""
