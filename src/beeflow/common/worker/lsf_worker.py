--- conflicted
+++ resolved
@@ -99,13 +99,7 @@
 
     def write_script(self, task):
         """Build task script; returns filename of script."""
-<<<<<<< HEAD
-        script_dir = f'{self.workdir}/{task.workflow_id}/{task.name}-{task.id}'
-=======
         script_dir = f'{self.workdir}/workflows/{task.workflow_id}/{task.name}-{task.id}'
-        if not self.crt.image_exists(task):
-            raise Exception(f'dockerImageId not accessible for task {task.name}.')
->>>>>>> 5d301f47
         os.makedirs(script_dir, exist_ok=True)
         task_text = self.build_text(task)
         task_script = f'{script_dir}/{task.name}-{task.id}.sh'
