"""Defines data structures for holding task and workflow data."""
from collections import namedtuple
import time
from uuid import uuid4

<<<<<<< HEAD
# Workflow input parameter class
InputParameter = namedtuple("InputParameter", ["id", "type", "value"])
# Workflow output parameter class
OutputParameter = namedtuple("OutputParameter", ["id", "source", "type", "value"])
# Step input class
StepInput = namedtuple("StepInput", ["id", "source", "type", "value", "optional", "prefix",
                                     "position"])
# Step output class
StepOutput = namedtuple("StepOutput", ["id", "glob", "type", "value"])

# CWL requirement class
Requirement = namedtuple("Requirement", ["class_", "key", "value"])
# CWL hint class
=======
# Requirement class for storing requirement class, key, and value
Requirement = namedtuple("Requirement", ["class_", "key", "value"])
# Hint class for storing hint class, key, and value
>>>>>>> 1b5e4d0b
Hint = namedtuple("Hint", ["class_", "key", "value"])


class Workflow:
    """Data structure for holding data about a workflow."""

    def __init__(self, name, hints, requirements, inputs, outputs, workflow_id=None):
        """Store a workflow description.

<<<<<<< HEAD
        :param name: the workflow name
        :type name: string
=======
>>>>>>> 1b5e4d0b
        :param hints: the workflow hints
        :type hints: set of Requirements
        :param requirements: the workflow requirements
        :type inputs: set of Requirements
        :param inputs: the workflow inputs
        :type inputs: set of strings
        :param outputs: the workflow outputs
        :type outputs: set of strings
        :param workflow_id: the workflow ID
        :type workflow_id: str
        """
        self.name = name
        self.hints = hints
        self.requirements = requirements
        self.inputs = inputs
        self.outputs = outputs

        # Workflow ID as UUID if not given
        if workflow_id:
            self.id = workflow_id
        else:
            self.id = str(uuid4())

    def __eq__(self, other):
        """Test the equality of two workflows.

        Workflow ID and dependencies do not factor into equality testing.
        Currently, the code is boilerplate. We do not support multiple workflows.

        :param other: the workflow with which to test equality
        :type other: instance of Workflow
        """
        return bool(self.hints == other.hints and
                    self.requirements == other.requirements and
                    self.inputs == other.inputs and
                    self.outputs == other.outputs)

    def __ne__(self, other):
        """Test the inequality of two workflows.

        :param other: the workflow with which to test inequality
        :type other: instance of Worklfow
        """
        return bool(not self.__eq__(other))

    def __repr__(self):
        """Construct a workflow's string representation."""
        return f"<Workflow id={self.id}'>"


class Task:
    """Data structure for holding data about a single task."""

    def __init__(self, name, command, hints, requirements, subworkflow, inputs, outputs,
                 workflow_id, task_id=None):
        """Store a task description.

        Task ID should only be given as a parameter when reconstructing the Task object
        from the graph database.

        :param name: the task name
        :type name: str
        :param command: the command to run for the task
        :type command: list of str
        :param hints: the task hints (optional requirements)
        :type hints: set of Hint
        :param requirements: the task requirements
        :type requirements: set of Requirement
        :param subworkflow: an identifier for the subworkflow to which the task belongs
        :type subworkflow: str
        :param inputs: the task inputs
        :type inputs: set of str
        :param outputs: the task outputs
        :type outputs: set of str
        :param workflow_id: the workflow ID
        :type workflow_id: str
        :param task_id: the task ID
        :type task_id: str
        """
        self.name = name
        self.command = command
        self.hints = hints
        self.requirements = requirements
        self.subworkflow = subworkflow
        self.inputs = inputs
        self.outputs = outputs
        self.workflow_id = workflow_id

        # Task ID as UUID if not given
        if task_id:
            self.id = task_id
        else:
            self.id = str(uuid4())

    def __eq__(self, other):
        """Test the equality of two tasks.

        Task ID and dependencies do not factor into equality testing.
        :param other: the task with which to test equality
        :type other: instance of Task
        """
        return bool(self.name == other.name and
                    self.command == other.command and
                    self.hints == other.hints and
                    self.requirements == other.requirements and
                    self.subworkflow == other.subworkflow and
                    self.inputs == other.inputs and
                    self.outputs == other.outputs)

    def __ne__(self, other):
        """Test the inequality of two tasks.

        :param other: the task with which to test inequality
        :type other: instance of Task
        """
        return bool(not self.__eq__(other))

    def __hash__(self):
        """Return the hash value for a task."""
        return hash((self.name, self.subworkflow))

    def __repr__(self):
        """Construct a task's string representation."""
        return (f"<Task id={self.id} name='{self.name}' command={self.command} hints={self.hints} "
                f"requirements = {self.requirements} subworkflow='{self.subworkflow}' "
                f"inputs={self.inputs} outputs={self.outputs}>")

    def construct_command(self):
        """Construct a task's command representation."""
        return "".join(self.command)

    @property
    def base_command(self):
        """Return a list of the task base command.

        :rtype: list of strings
        """
        return self.command[0]


class BuildTask:
    """Data structure for holding data about a single task."""

    def __init__(self, name, command, subworkflow, inputs, outputs, hints=None, requirements=None):
        """Store a task description.

        :param task_id: the task's unique ID
        :type task_id: int
        :param name: the task name
        :type name: str
        :param command: the command to run for the task
        :type command: list of str
        :param hints: the task hints (optional)
        :type hints: set of Hint
        :param hints: the task requirements (optional)
        :type hints: set of Requirement
        :param subworkflow: an identifier for the subworkflow to which the task belongs
        :type subworkflow: str
        :param inputs: the task inputs
        :type inputs: set of str
        :param outputs: the task outputs
        :type outputs: set of str
        """
        self.name = name
        self.command = command
        self.hints = hints
        self.requirements = requirements
        self.subworkflow = subworkflow
        self.inputs = inputs
        self.outputs = outputs

        # Task ID as UUID
        self.id = str(uuid4())

    def __eq__(self, other):
        """Test the equality of two tasks.

        Task ID and dependencies do not factor into equality testing.

        :param other: the task with which to test equality
        :type other: instance of Task
        """
        return bool(self.name == other.name and
                    self.command == other.command and
                    self.hints == other.hints and
                    self.requirements == other.requirements and
                    self.subworkflow == other.subworkflow and
                    self.inputs == other.inputs and
                    self.outputs == other.outputs)

    def __ne__(self, other):
        """Test the inequality of two tasks.

        :param other: the task with which to test inequality
        :type other: instance of Task
        """
        return bool(not self.__eq__(other))

    def __hash__(self):
        """Return the hash value for a task."""
        return hash((self.name, time.time()))

    def __repr__(self):
        """Construct a task's string representation."""
        return (f"<Task id={self.id} name='{self.name}' command={self.command} hints={self.hints} "
                f"requirements={self.requirements} subworkflow='{self.subworkflow}'"
                f"inputs={self.inputs} outputs={self.outputs}>")

    def construct_command(self):
        """Construct a task's command representation."""
        return "".join(self.command)

    @property
    def base_command(self):
        """Return a list of the task base command.

        :rtype: list of strings
        """
        return self.command[0]<|MERGE_RESOLUTION|>--- conflicted
+++ resolved
@@ -3,7 +3,6 @@
 import time
 from uuid import uuid4
 
-<<<<<<< HEAD
 # Workflow input parameter class
 InputParameter = namedtuple("InputParameter", ["id", "type", "value"])
 # Workflow output parameter class
@@ -17,11 +16,6 @@
 # CWL requirement class
 Requirement = namedtuple("Requirement", ["class_", "key", "value"])
 # CWL hint class
-=======
-# Requirement class for storing requirement class, key, and value
-Requirement = namedtuple("Requirement", ["class_", "key", "value"])
-# Hint class for storing hint class, key, and value
->>>>>>> 1b5e4d0b
 Hint = namedtuple("Hint", ["class_", "key", "value"])
 
 
@@ -31,11 +25,8 @@
     def __init__(self, name, hints, requirements, inputs, outputs, workflow_id=None):
         """Store a workflow description.
 
-<<<<<<< HEAD
         :param name: the workflow name
         :type name: string
-=======
->>>>>>> 1b5e4d0b
         :param hints: the workflow hints
         :type hints: set of Requirements
         :param requirements: the workflow requirements
