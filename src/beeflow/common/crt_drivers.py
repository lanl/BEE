"""Abstract base class for crt_driver, the Container Runtime and drivers.

Builds text for job to run task in a Container
"""
from abc import ABC, abstractmethod
import os
from configparser import NoOptionError
import sys
from beeflow.common.config_driver import BeeConfig as bc
from beeflow.common.build.build_driver import task2arg
from beeflow.cli import log
import beeflow.common.log as bee_logging

USERCONFIG = bc.userconfig_path()

bee_workdir = bc.get('DEFAULT', 'bee_workdir')
handler = bee_logging.save_log(bee_workdir=bee_workdir, log=log, logfile='crt_driver.log')

<<<<<<< HEAD
=======

class ContainerRuntimeResult:
    """Result to be used for returning to the worker code."""

    def __init__(self, env_code, pre_commands, main_command, post_commands):
        """Construct the result."""
        self.env_code = env_code
        self.pre_commands = pre_commands
        self.main_command = main_command
        self.post_commands = post_commands


>>>>>>> 58f17148
class ContainerRuntimeDriver(ABC):
    """ContainerRuntimeDriver interface for generic container runtime."""

    @abstractmethod
    def run_text(self, task):
        """Create commands for job using the container runtime.

        Returns a tuple (pre-commands, main-command, post-commands).
        :param task: instance of Task
<<<<<<< HEAD
        :rtype: string
=======
        :rtype tuple of (list of list of str, list of str, list of list of str)
>>>>>>> 58f17148
        """

    @abstractmethod
    def build_text(self, userconfig, task):
        """Create text for builder pre-run using the container runtime.

        :param task: instance of Task
        :rtype: string
        """


class CharliecloudDriver(ContainerRuntimeDriver):
    """The ContainerRuntimeDriver for Charliecloud as container runtime system.

    Builds the text for the task for using Charliecloud.
    """

    @staticmethod
    def get_ccname(image_path):
        """Strip directories & .tar, .tar.gz, tar.xz, or .tgz from image path."""
        name = os.path.basename(image_path).rsplit('.', 2)
        if name[-1] in ['gz', 'xz']:
            name.pop()
        if name[-1] in ['tar', 'tgz']:
            name.pop()
        name = '.'.join(name)
        return name

    @staticmethod
    def get_cc_options():
        """Retrieve Charlicloud options from configuration file."""
        chrun_opts = bc.get('charliecloud', 'chrun_opts')
        cc_setup = bc.get('charliecloud', 'setup')
        return(chrun_opts, cc_setup)

    def run_text(self, task):
        """Build text for Charliecloud batch script."""
        # Read container archive path from config.
        container_archive = bc.get('builder', 'container_archive')
        self.container_archive = bc.resolve_path(container_archive)
        os.makedirs(self.container_archive, exist_ok=True)
        log.info(f'Build container archive directory is: {self.container_archive}')
        log.info("Wrote deployed image root to user BeeConfig file.")

        task_container_name = None
        # The container runtime treats hints and requirements as dicts
        hints = dict(task.hints)
        task.requirements = dict(task.requirements)
        try:
            # Try to get Hints
            hint_container_name = hints['DockerRequirement']['containerName']
        except (KeyError, TypeError):
            # Task Hints are not mandatory. No container_name specified in task hints.
            hint_container_name = None
        try:
            # Try to get Requirements
            req_container_name = task.requirements['DockerRequirement']['containerName']
        except (KeyError, TypeError):
            # Task Requirements are not mandatory. No container_name specified in task reqs.
            req_container_name = None

        # Prefer requirements over hints
        if req_container_name:
            task_container_name = req_container_name
        elif hint_container_name:
            task_container_name = hint_container_name

        baremetal = False
        if task_container_name is None:
            log.info('No container name provided.')
            log.info('Assuming another DockerRequirement is runtime target.')
            runtime_target_list = []
            # Harvest copyContainer if it exists.
            task_container_path = None
            try:
                # Try to get Hints
                hint_container_path = hints['DockerRequirement']['copyContainer']
            except (KeyError, TypeError):
                # Task Hints are not mandatory. No container_path specified in task hints.
                hint_container_path = None
            try:
                # Try to get Requirements
                req_container_path = task.requirements['DockerRequirement']['copyContainer']
            except (KeyError, TypeError):
                # Task Requirements are not mandatory. No container_path specified in task reqs.
                req_container_path = None

            # Prefer requirements over hints
            if req_container_path:
                task_container_path = req_container_path
            elif hint_container_path:
                task_container_path = hint_container_path
            # If comes from copyContainer, harvest name from tarball.
            if task_container_path:
                task_container_path = os.path.basename(task_container_path).split('.')[0]
                runtime_target_list.append(task_container_path)
                log.info('Found copyContainer tarball, assuming this contains the container name.')

            # Harvest dockerPull if it exists
            task_addr = None
            try:
                # Try to get Hints
                hint_addr = hints['DockerRequirement']['dockerPull']
            except (KeyError, TypeError):
                # Task Hints are not mandatory. No dockerPull image specified in task hints.
                hint_addr = None
            try:
                # Try to get Requirements
                req_addr = task.requirements['DockerRequirement']['dockerPull']
            except (KeyError, TypeError):
                # Task Requirements are not mandatory. No dockerPull image specified in task reqs.
                req_addr = None

            # Prefer requirements over hints
            if req_addr:
                task_addr = req_addr
            elif hint_addr:
                task_addr = hint_addr

            if task_addr:
                task_container_path = task_addr.replace('/', '%')
                runtime_target_list.append(task_container_path)
                log.info('Found dockerPull address, assuming this contains the container name.')
                if len(runtime_target_list) > 1:
                    raise RuntimeError(
                        'Too many container runtimes specified! Pick one per workflow step.'
                    )
            if len(runtime_target_list) == 0:
                log.warning('No containerName specified.')
                log.warning('Cannot be inferred from other DockerRequirements.')
                baremetal = True
            else:
                # Build container name from container path.
                task_container_name = runtime_target_list[0]
                log.info(f'Moving with expectation: {task_container_name} is the container target')

        if baremetal:
            return ContainerRuntimeResult(env_code='', pre_commands=[],
                                          main_command=[str(arg) for arg in task.command],
                                          post_commands=[])

        container_path = '/'.join([container_archive, task_container_name]) + '.tar.gz'
        log.info(f'Expecting container at {container_path}. Ready to deploy and run.')

        chrun_opts, cc_setup = self.get_cc_options()
        deployed_image_root = bc.get('builder', 'deployed_image_root')

        mpi_opt = '--join' if 'beeflow:MPIRequirement' in hints else ''
        command = ' '.join(task.command)
        cc_setup = cc_setup.split()
        env_code = cc_setup if cc_setup else ''
        deployed_path = deployed_image_root + '/' + task_container_name
        pre_commands = [
            f'mkdir -p {deployed_image_root}\n'.split(),
            f'ch-convert -i tar -o dir {container_path} {deployed_path}\n'.split()
        ]
        main_command = f'ch-run {mpi_opt} {deployed_path} {chrun_opts} -- {command}\n'.split()
        post_commands = [
            f'rm -rf {deployed_path}\n'.split(),
        ]
        return ContainerRuntimeResult(env_code, pre_commands, main_command, post_commands)

    def build_text(self, userconfig, task):
        """Build text for Charliecloud batch script."""
        task_args = task2arg(task)
        text = (f'beeflow --build {userconfig} {task_args}\n')
        return text


class SingularityDriver(ContainerRuntimeDriver):
    """The ContainerRuntimeDriver for Singularity as container runtime system.

    Builds the text for the task for using Singularity to test abstract class.
    """

    def run_text(self, task):
        """Build text for Singularity batch script."""
        # Make sure all commands are strings
        cmd_tasks = list(map(str, task.command))
        main_command = cmd_tasks
        if task.hints is not None:
            hints = dict(task.hints)
            try:
                img = hints['DockerRequirement']['copyContainer']
                argv = ['singularity', 'exec', img]
                argv.extend(cmd_tasks)
                main_command = argv
            except (KeyError, TypeError):
                pass
        return ContainerRuntimeResult(env_code='', pre_commands=[], main_command=main_command,
                                      post_commands=[])

    def build_text(self, userconfig, task):
        """Build text for Singularity batch script."""
        task_args = task2arg(task)
        text = (f'beeflow --build {userconfig} {task_args}\n'
                )
        return text
# Ignore R0915: Too many statements is a personal preference. We exceed the default.
# Ignore W0201: Setting an attribute (ex self.blah) outside of __init__. Should fix this
#               eventually.
# Ignore W1202: Using fstring log formatting is not currently causing us problems.
# pylama:ignore=R0915,W0201,W1202<|MERGE_RESOLUTION|>--- conflicted
+++ resolved
@@ -16,21 +16,6 @@
 bee_workdir = bc.get('DEFAULT', 'bee_workdir')
 handler = bee_logging.save_log(bee_workdir=bee_workdir, log=log, logfile='crt_driver.log')
 
-<<<<<<< HEAD
-=======
-
-class ContainerRuntimeResult:
-    """Result to be used for returning to the worker code."""
-
-    def __init__(self, env_code, pre_commands, main_command, post_commands):
-        """Construct the result."""
-        self.env_code = env_code
-        self.pre_commands = pre_commands
-        self.main_command = main_command
-        self.post_commands = post_commands
-
-
->>>>>>> 58f17148
 class ContainerRuntimeDriver(ABC):
     """ContainerRuntimeDriver interface for generic container runtime."""
 
@@ -40,11 +25,7 @@
 
         Returns a tuple (pre-commands, main-command, post-commands).
         :param task: instance of Task
-<<<<<<< HEAD
-        :rtype: string
-=======
         :rtype tuple of (list of list of str, list of str, list of list of str)
->>>>>>> 58f17148
         """
 
     @abstractmethod
