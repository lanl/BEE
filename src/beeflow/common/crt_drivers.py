"""Abstract base class for crt_driver, the Container Runtime and drivers.

Builds text for job to run task in a Container
"""
from abc import ABC, abstractmethod
import os
from configparser import NoOptionError
import sys
from beeflow.common.config_driver import BeeConfig
from beeflow.common.build.build_driver import task2arg
from beeflow.cli import log
import beeflow.common.log as bee_logging

if len(sys.argv) >= 2:
    USERCONFIG = sys.argv[1]
    bc = BeeConfig(userconfig=USERCONFIG)
else:
    USERCONFIG = None
    bc = BeeConfig()

bee_workdir = bc.userconfig.get('DEFAULT', 'bee_workdir')
handler = bee_logging.save_log(bee_workdir=bee_workdir, log=log, logfile='crt_driver.log')


class ContainerRuntimeResult:
    """Result to be used for returning to the worker code."""

    def __init__(self, env_code, pre_commands, main_command, post_commands):
        """Construct the result."""
        self.env_code = env_code
        self.pre_commands = pre_commands
        self.main_command = main_command
        self.post_commands = post_commands


class ContainerRuntimeDriver(ABC):
    """ContainerRuntimeDriver interface for generic container runtime."""

    @abstractmethod
    def run_text(self, task):
        """Create commands for job using the container runtime.

        Returns a tuple (pre-commands, main-command, post-commands).
        :param task: instance of Task
        :rtype tuple of (list of list of str, list of str, list of list of str)
        """

    @abstractmethod
    def build_text(self, userconfig, task):
        """Create text for builder pre-run using the container runtime.

        :param task: instance of Task
        :rtype string
        """


class CharliecloudDriver(ContainerRuntimeDriver):
    """The ContainerRuntimeDriver for Charliecloud as container runtime system.

    Builds the text for the task for using Charliecloud.
    """

    @staticmethod
    def get_ccname(image_path):
        """Strip directories & .tar, .tar.gz, tar.xz, or .tgz from image path."""
        name = os.path.basename(image_path).rsplit('.', 2)
        if name[-1] in ['gz', 'xz']:
            name.pop()
        if name[-1] in ['tar', 'tgz']:
            name.pop()
        name = '.'.join(name)
        return name

    @staticmethod
    def get_cc_options():
        """Retrieve Charlicloud options from configuration file."""
        try:
            chrun_opts = bc.userconfig.get('charliecloud', 'chrun_opts')
        except NoOptionError:
            chrun_opts = ''
        try:
            cc_setup = bc.userconfig.get('charliecloud', 'setup')
        except NoOptionError:
            cc_setup = ''
        return(chrun_opts, cc_setup)

    def run_text(self, task):
        """Build text for Charliecloud batch script."""
        # Read container archive path from config.
        try:
            if bc.userconfig['builder'].get('container_archive'):
                container_archive = bc.userconfig['builder'].get('container_archive')
            else:
                # Set container archive relative to bee_workdir if config does not specify
                log.warning('Invalid config file. container_archive not found in builder section.')
                container_archive = '/'.join([bee_workdir, 'container_archive'])
                log.warning(f'Assuming container_archive is {container_archive}')
        except KeyError:
            log.warning('Container is missing builder section')
            log.warning('Setting container archive relative to bee_workdir')
            container_archive = f'{bee_workdir}/container_archive'
        finally:
            self.container_archive = bc.resolve_path(container_archive)
            os.makedirs(self.container_archive, exist_ok=True)
            bc.modify_section('user', 'builder', {'container_archive': self.container_archive})
            log.info(f'Build container archive directory is: {self.container_archive}')
            log.info("Wrote deployed image root to user BeeConfig file.")

        task_container_name = None
        # The container runtime treats hints and requirements as dicts
        hints = dict(task.hints)
        task.requirements = dict(task.requirements)
        try:
            # Try to get Hints
            hint_container_name = hints['DockerRequirement']['containerName']
        except (KeyError, TypeError):
            # Task Hints are not mandatory. No container_name specified in task hints.
            hint_container_name = None
        try:
            # Try to get Requirements
            req_container_name = task.requirements['DockerRequirement']['containerName']
        except (KeyError, TypeError):
            # Task Requirements are not mandatory. No container_name specified in task reqs.
            req_container_name = None

        # Prefer requirements over hints
        if req_container_name:
            task_container_name = req_container_name
        elif hint_container_name:
            task_container_name = hint_container_name

        baremetal = False
        if task_container_name is None:
            log.info('No container name provided.')
            log.info('Assuming another DockerRequirement is runtime target.')
            runtime_target_list = []
            # Harvest copyContainer if it exists.
            task_container_path = None
            try:
                # Try to get Hints
                hint_container_path = hints['DockerRequirement']['copyContainer']
            except (KeyError, TypeError):
                # Task Hints are not mandatory. No container_path specified in task hints.
                hint_container_path = None
            try:
                # Try to get Requirements
                req_container_path = task.requirements['DockerRequirement']['copyContainer']
            except (KeyError, TypeError):
                # Task Requirements are not mandatory. No container_path specified in task reqs.
                req_container_path = None

            # Prefer requirements over hints
            if req_container_path:
                task_container_path = req_container_path
            elif hint_container_path:
                task_container_path = hint_container_path
            # If comes from copyContainer, harvest name from tarball.
            if task_container_path:
                task_container_path = os.path.basename(task_container_path).split('.')[0]
                runtime_target_list.append(task_container_path)
                log.info('Found copyContainer tarball, assuming this contains the container name.')

            # Harvest dockerPull if it exists
            task_addr = None
            try:
                # Try to get Hints
                hint_addr = hints['DockerRequirement']['dockerPull']
            except (KeyError, TypeError):
                # Task Hints are not mandatory. No dockerPull image specified in task hints.
                hint_addr = None
            try:
                # Try to get Requirements
                req_addr = task.requirements['DockerRequirement']['dockerPull']
            except (KeyError, TypeError):
                # Task Requirements are not mandatory. No dockerPull image specified in task reqs.
                req_addr = None

            # Prefer requirements over hints
            if req_addr:
                task_addr = req_addr
            elif hint_addr:
                task_addr = hint_addr

            if task_addr:
                task_container_path = task_addr.replace('/', '%')
                runtime_target_list.append(task_container_path)
                log.info('Found dockerPull address, assuming this contains the container name.')
                if len(runtime_target_list) > 1:
                    raise RuntimeError(
                        'Too many container runtimes specified! Pick one per workflow step.'
                    )
            if len(runtime_target_list) == 0:
                log.warning('No containerName specified.')
                log.warning('Cannot be inferred from other DockerRequirements.')
                baremetal = True
            else:
                # Build container name from container path.
                task_container_name = runtime_target_list[0]
                log.info(f'Moving with expectation: {task_container_name} is the container target')

        if baremetal:
            return ContainerRuntimeResult(env_code='', pre_commands=[],
                                          main_command=[str(arg) for arg in task.command],
                                          post_commands=[])

        container_path = '/'.join([container_archive, task_container_name]) + '.tar.gz'
        log.info(f'Expecting container at {container_path}. Ready to deploy and run.')

        chrun_opts, cc_setup = self.get_cc_options()
        deployed_image_root = bc.userconfig.get('builder', 'deployed_image_root')

        mpi_opt = '--join' if 'beeflow:MPIRequirement' in hints else ''
        command = ' '.join(task.command)
        cc_setup = cc_setup.split()
        env_code = [cc_setup] if cc_setup else []
        deployed_path = deployed_image_root + '/' + task_container_name
        pre_commands = [
            f'mkdir -p {deployed_image_root}\n'.split(),
            f'ch-convert -i tar -o dir {container_path} {deployed_path}\n'.split()
<<<<<<< HEAD
        ])
        main_command = f'ch-run {mpi_opt} {deployed_path} {chrun_opts} -- {command}\n'.split()
=======
        ]
        main_command = f'ch-run --join {deployed_path} {chrun_opts} -- {command}\n'.split()
>>>>>>> f9841499
        post_commands = [
            f'rm -rf {deployed_path}\n'.split(),
        ]
        return ContainerRuntimeResult(env_code, pre_commands, main_command, post_commands)

    def build_text(self, userconfig, task):
        """Build text for Charliecloud batch script."""
        task_args = task2arg(task)
        text = (f'beeflow --build {userconfig} {task_args}\n')
        return text


class SingularityDriver(ContainerRuntimeDriver):
    """The ContainerRuntimeDriver for Singularity as container runtime system.

    Builds the text for the task for using Singularity to test abstract class.
    """

    def run_text(self, task):
        """Build text for Singularity batch script."""
        # Make sure all commands are strings
        cmd_tasks = list(map(str, task.command))
        main_command = cmd_tasks
        if task.hints is not None:
            hints = dict(task.hints)
            try:
                img = hints['DockerRequirement']['copyContainer']
                argv = ['singularity', 'exec', img]
                argv.extend(cmd_tasks)
                main_command = argv
            except (KeyError, TypeError):
                pass
        return ContainerRuntimeResult(env_code='', pre_commands=[], main_command=main_command,
                                      post_commands=[])

    def build_text(self, userconfig, task):
        """Build text for Singularity batch script."""
        task_args = task2arg(task)
        text = (f'beeflow --build {userconfig} {task_args}\n'
                )
        return text
# Ignore R0915: Too many statements is a personal preference. We exceed the default.
# Ignore W0201: Setting an attribute (ex self.blah) outside of __init__. Should fix this
#               eventually.
# Ignore W1202: Using fstring log formatting is not currently causing us problems.
# pylama:ignore=R0915,W0201,W1202<|MERGE_RESOLUTION|>--- conflicted
+++ resolved
@@ -217,13 +217,8 @@
         pre_commands = [
             f'mkdir -p {deployed_image_root}\n'.split(),
             f'ch-convert -i tar -o dir {container_path} {deployed_path}\n'.split()
-<<<<<<< HEAD
-        ])
+        ]
         main_command = f'ch-run {mpi_opt} {deployed_path} {chrun_opts} -- {command}\n'.split()
-=======
-        ]
-        main_command = f'ch-run --join {deployed_path} {chrun_opts} -- {command}\n'.split()
->>>>>>> f9841499
         post_commands = [
             f'rm -rf {deployed_path}\n'.split(),
         ]
