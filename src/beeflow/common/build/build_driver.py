"""Abstract base class for the handling build systems."""

from abc import ABC, abstractmethod
from beeflow.common.wf_data import Task
import json

def arg2task(task_arg):
    task_arg = dict(json.loads(task_arg))
    task = Task(name=task_arg['name'],
<<<<<<< HEAD
                command=task_arg['command'],
                workflow_id=task_arg['workflow_id'],
                requirements=vars(task_arg['requirements']),
                hints=vars(task_arg['hints']),
                subworkflow=task_arg['subworkflow'],
                inputs=task_arg['inputs'],
                outputs=task_arg['outputs'])
=======
                    command=task_arg['command'],
                    requirements=task_arg['requirements'],
                    hints=task_arg['hints'],
                    subworkflow=task_arg['subworkflow'],
                    inputs=task_arg['inputs'],
                    outputs=task_arg['outputs'])
>>>>>>> 18a6dd7a
    return(task)

task2arg = lambda task: json.dumps(vars(task))

class BuildDriver(ABC):
    """Driver interface between WFM and a generic build system.

    A driver object must implement an __init__ method that
    requests a Runtime Environment (RTE), and a method to
    return the requested RTE.
    """

    @abstractmethod
    def __init__(self, task, kwargs):
        """Begin build request.

        Parse hints and requirements to determine target build
        system. Harvest relevant BeeConfig params in kwargs.

        :param requirements: the workflow requirements
        :type requirements: set of Requirement instances
        :param hints: the workflow hints (optional requirements)
        :type hints: set of Requirement instances
        :param kwargs: Dictionary of build system config options
        :type kwargs: set of build system parameters
        """

    @abstractmethod
    def dockerPull(self, addr):
        """CWL compliant dockerPull.

        CWL spec 09-23-2020: Specify a Docker image to
        retrieve using docker pull. Can contain the immutable
        digest to ensure an exact container is used.
        """

    @abstractmethod
    def dockerLoad(self):
        """CWL compliant dockerLoad.

        CWL spec 09-23-2020: Specify a HTTP URL from which to
        download a Docker image using docker load.
        """

    @abstractmethod
    def dockerFile(self):
        """CWL compliant dockerFile.

        CWL spec 09-23-2020: Supply the contents of a Dockerfile
        which will be built using docker build.
        """

    @abstractmethod
    def dockerImport(self):
        """CWL compliant dockerImport.

        CWL spec 09-23-2020: Provide HTTP URL to download and
        gunzip a Docker images using docker import.
        """

    @abstractmethod
    def dockerImageId(self):
        """CWL compliant dockerImageId.

        CWL spec 09-23-2020: The image id that will be used for
        docker run. May be a human-readable image name or the
        image identifier hash. May be skipped if dockerPull is
        specified, in which case the dockerPull image id must be
        used.
        """

    @abstractmethod
    def dockerOutputDirectory(self):
        """CWL compliant dockerOutputDirectory.

        CWL spec 09-23-2020: Set the designated output directory
        to a specific location inside the Docker container.
        """

    def resolve_priority(self):
        """Given multiple DockerRequirements, set order of execution.

        The CWL spec as of 04-15-2021 does not specify order of
        execution, but the cwltool gives some guidance by example.
        We mimic cwltool in how we resolve priority, favoring
        fast, cached container specs over slower specs. For example,
        if both a docker pull and a docker file are supported, the
        build interface will try to pull first, and only on pull
        failure will the builder build the docker file. 
        """
        # cwl spec priority list consists of:
        # (bound method, method name, priority, termainal case bool)
        cwl_spec = [(self.dockerPull,'dockerPull',3, True),
                    (self.dockerLoad,'dockerLoad',4, True),
                    (self.dockerFile,'dockerFile',5, True),
                    (self.dockerImport,'dockerImport',2, True),
                    (self.dockerImageId,'dockerImageId',1, False),
                    (self.dockerOutputDirectory,'dockerOutputDirectory',0, False)
                   ]
        exec_list = sorted(cwl_spec, key=lambda x:x[2])
        return(exec_list)
# Ignore snake_case requirement to enable CWL compliant names.
# pylama:ignore=C0103<|MERGE_RESOLUTION|>--- conflicted
+++ resolved
@@ -7,22 +7,12 @@
 def arg2task(task_arg):
     task_arg = dict(json.loads(task_arg))
     task = Task(name=task_arg['name'],
-<<<<<<< HEAD
-                command=task_arg['command'],
-                workflow_id=task_arg['workflow_id'],
-                requirements=vars(task_arg['requirements']),
-                hints=vars(task_arg['hints']),
-                subworkflow=task_arg['subworkflow'],
-                inputs=task_arg['inputs'],
-                outputs=task_arg['outputs'])
-=======
                     command=task_arg['command'],
                     requirements=task_arg['requirements'],
                     hints=task_arg['hints'],
                     subworkflow=task_arg['subworkflow'],
                     inputs=task_arg['inputs'],
                     outputs=task_arg['outputs'])
->>>>>>> 18a6dd7a
     return(task)
 
 task2arg = lambda task: json.dumps(vars(task))
