--- conflicted
+++ resolved
@@ -108,13 +108,9 @@
             log.info('Wrote container-relative output path to user BeeConfig file.')
         finally:
             self.container_output_path = container_output_path
-<<<<<<< HEAD
-            print('Container-relative output path is:', self.container_output_path)
+            log.info(f'Container-relative output path is: {self.container_output_path}')
         # record that a Charliecloud builder was used
         bc.modify_section('user', 'builder', {'container_type':'charliecloud'})
-=======
-            log.info(f'Container-relative output path is: {self.container_output_path}')
->>>>>>> f15dd620
         self.task = task
         self.docker_image_id = None
 
