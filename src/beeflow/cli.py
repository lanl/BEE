--- conflicted
+++ resolved
@@ -230,11 +230,7 @@
         userconfig_file = args.userconfig_file
     else:
         userconfig_file = os.path.expanduser('~/.config/beeflow/bee.conf')
-<<<<<<< HEAD
-    return subprocess.Popen(["python", 'wf_manager.py',
-=======
     return subprocess.Popen(["python", 'beeflow/wf_manager.py',
->>>>>>> 9ba3d029
                             userconfig_file],
                             stdout=PIPE, stderr=PIPE)
 
@@ -269,11 +265,7 @@
         userconfig_file = args.userconfig_file
     else:
         userconfig_file = os.path.expanduser('~/.config/beeflow/bee.conf')
-<<<<<<< HEAD
-    return subprocess.Popen(["python", 'task_manager.py',
-=======
     return subprocess.Popen(["python", 'beeflow/task_manager.py',
->>>>>>> 9ba3d029
                             userconfig_file],
                             stdout=PIPE, stderr=PIPE)
 
