"""Server launch script."""
import os
import sys
import logging
import signal
import jsonpickle
import json
import requests
import pathlib
import tempfile
import shutil
import time
import getpass
import subprocess

from beeflow.common.config_driver import BeeConfig

# The bc object must be created before importing other parts of BEE
if len(sys.argv) > 2:
    bc = BeeConfig(userconfig=sys.argv[1])
else:
    bc = BeeConfig()

# Server and REST handlin
from flask import Flask, jsonify, make_response
from flask_restful import Resource, Api, reqparse
# Interacting with the rm, tm, and scheduler
from werkzeug.datastructures import FileStorage
# Temporary clamr parser
from beeflow.common.wf_interface import WorkflowInterface
from beeflow.common.parser import CwlParser 
from beeflow.common.wf_profiler import WorkflowProfiler
from beeflow.start_gdb import StartGDB
from beeflow.cli import log
import beeflow.common.log as bee_logging

from beeflow.common.gdb.neo4j_driver import Neo4JNotRunning

sys.excepthook = bee_logging.catch_exception


if bc.userconfig.has_section('workflow_manager'):
    # Try getting listen port from config if exists, use WM_PORT if it doesnt exist
    wfm_listen_port = bc.userconfig['workflow_manager'].get('listen_port', bc.default_wfm_port)
    log.info(f"wfm_listen_port {wfm_listen_port}")
else:
    log.info("[workflow_manager] section not found in configuration file, default values\
 will be added")

    wfm_dict = {
        'listen_port': bc.default_wfm_port,
    }

    bc.modify_section('user', 'workflow_manager', wfm_dict)
    sys.exit("Please check " + str(bc.userconfig_file) + " and restart WorkflowManager")

if bc.userconfig.has_section('task_manager'):
    # Try getting listen port from config if exists, use default if it doesnt exist
    TM_LISTEN_PORT = bc.userconfig['task_manager'].get('listen_port', bc.default_tm_port)
else:
    log.info("[task_manager] section not found in configuration file, default values will be used")
    # Set Workflow manager ports, attempt to prevent collisions
    TM_LISTEN_PORT = bc.default_tm_port

if bc.userconfig.has_section('scheduler'):
    # Try getting listen port from config if exists, use 5050 if it doesnt exist
    SCHED_LISTEN_PORT = bc.userconfig['scheduler'].get('listen_port', bc.default_sched_port)
else:
    log.info("[scheduler] section not found in configuration file, default values will be used")
    # Set Workflow manager ports, attempt to prevent collisions
    SCHED_LISTEN_PORT = bc.default_sched_port

flask_app = Flask(__name__)
api = Api(flask_app)

bee_workdir = bc.userconfig.get('DEFAULT', 'bee_workdir')
UPLOAD_FOLDER = os.path.join(bee_workdir, 'current_workflow')
# Create the upload folder if it doesn't exist
if not os.path.exists(UPLOAD_FOLDER):
    os.makedirs(UPLOAD_FOLDER)
# gdb sleep time
gdb_sleep_time = bc.userconfig['graphdb'].getint('sleep_time', 10)

flask_app.config['UPLOAD_FOLDER'] = UPLOAD_FOLDER

reexecute = False


def get_script_path():
    return os.path.dirname(os.path.realpath(__file__))


def tm_url():
    """Get Task Manager url."""
    task_manager = "bee_tm/v1/task/"
    return f'http://127.0.0.1:{TM_LISTEN_PORT}/{task_manager}'


def sched_url():
    """Get Scheduler url."""
    scheduler = "bee_sched/v1/"
    return f'http://127.0.0.1:{SCHED_LISTEN_PORT}/{scheduler}'


def _resource(component, tag=""):
    """Access Task Manager or Scheduler."""
    if component == "tm":
        url = tm_url() + str(tag)
    elif component == "sched":
        url = sched_url() + str(tag)
    return url


# Instantiate the workflow interface
wfi = None
# Instantiate the workflow profiler
wf_profiler = None
#try:
#    wfi = WorkflowInterface(user='neo4j', bolt_port=bc.userconfig.get('graphdb', 'bolt_port'),
#                            db_hostname=bc.userconfig.get('graphdb', 'hostname'),
#                            password=bc.userconfig.get('graphdb', 'dbpass'))
# except (KeyError, configparser.NoSectionError) as e:
#    wfi = WorkflowInterface()


class ResourceMonitor():
    """Class def to interact with resource monitor."""

    def __init__(self):
        """Construct resource monitor."""
        self.hostname = os.uname()[1].split('.')[0]
        self.nodes = 32

    def get(self):
        """Construct data dictionary for resource monitor."""
        data = {
            'hostname': self.hostname,
            'nodes': self.nodes
        }

        return data


rm = ResourceMonitor()


def process_running(pid):
    """Check if the process with pid is running"""
    try:
        os.kill(pid, 0)
    except OSError:
        return False
    else:
        return True


def kill_process(pid):
    """Kill the process with pid"""
    try:
        os.kill(pid, signal.SIGTERM)
    except OSError:
        log.info('Process already killed')


def kill_gdb():
    """Kill the current GDB process."""
    # TODO TERRIBLE Kludge until we can figure out a better way to get the PID
    user = getpass.getuser()
    ps = subprocess.run([f"ps aux | grep {user} | grep [n]eo4j"], shell=True,
                        stdout=subprocess.PIPE)
    if ps.stdout.decode() != '':
        gdb_pid = int(ps.stdout.decode().split()[1])
        kill_process(gdb_pid)


def remove_gdb():
    """Remove the current GDB bind mount directory"""
    gdb_workdir = os.path.join(bee_workdir, 'current_gdb')
    old_gdb_workdir = os.path.join(bee_workdir, 'old_gdb')
    if os.path.isdir(gdb_workdir):
        # Rename the directory to guard against NFS errors
        shutil.move(gdb_workdir, old_gdb_workdir)
        time.sleep(2)
        shutil.rmtree(old_gdb_workdir)
        time.sleep(2)


# Client registers with the workflow manager.
# Workflow manager returns a workflow ID used for subsequent communication
class JobsList(Resource):
    """Class def to interact with workflow job listing."""

    def __init__(self):
        """Initialize job list class."""
        self.reqparse = reqparse.RequestParser()
        self.reqparse.add_argument('wf_name', type=FileStorage, required=False,
                                   location='files')
        self.reqparse.add_argument('wf_filename', type=FileStorage, required=False,
                                   location='files')
        self.reqparse.add_argument('workflow', type=FileStorage, required=False,
                                   location='files')
        self.reqparse.add_argument('yaml', type=FileStorage, required=False,
                                   location='files')
        self.reqparse.add_argument('main_cwl', type=FileStorage, required=False,
                                   location='files')
        self.reqparse.add_argument('workflow_archive', type=FileStorage, required=False,
                                   location='files')
        self.reqparse.add_argument('wf_id', type=FileStorage, required=False,
                                   location='files')
        super(JobsList, self).__init__()

    def get(self):
        """Return list of workflows to client"""
        # For each dir in bee_workdir look at its state at .bee_state
        workflows_dir = os.path.join(bee_workdir, 'workflows')
        job_list = []
        if os.path.isdir(workflows_dir):
            workflows = next(os.walk(workflows_dir))[1]
            for wf_id in workflows:
                wf_path = os.path.join(workflows_dir, wf_id)
                status_path = os.path.join(wf_path, 'bee_wf_status')
                name_path = os.path.join(wf_path, 'bee_wf_name')
                status = pathlib.Path(status_path).read_text()
                name = pathlib.Path(name_path).read_text()
                job_list.append([name, wf_id, status])

        resp = make_response(jsonify(job_list=jsonpickle.encode(job_list)), 200)
        return resp

    # TODO PyLama pointed out this function is too complex it should be broken up
    def post(self):  # NOQA
        global wfi
        global wf_profiler
        """Get a workflow or give file not found error."""
        data = self.reqparse.parse_args()

        if data['workflow'] == "":
            resp = make_response(jsonify(msg='No file found', status='error'), 400)
            return resp
        # Workflow file
        wf_tarball = data['workflow']
        wf_filename = data['wf_filename'].read().decode()
        main_cwl = data['main_cwl'].read().decode()
        job_name = data['wf_name'].read().decode()
        # None if not sent
        yaml_file = data['yaml']

        if wf_tarball:
            # We have to bind mount a new GDB with charliecloud.
            kill_gdb()
            # Remove the old gdb
            remove_gdb()
            # Start a new GDB
            gdb_workdir = os.path.join(bee_workdir, 'current_gdb')
            script_path = get_script_path()
            gdb_proc = StartGDB(bc, gdb_workdir)
            # Need to wait a moment for the GDB
            log.info('waiting {}s for GDB to come up'.format(gdb_sleep_time))
            time.sleep(gdb_sleep_time)

            if wfi:
                if wfi.workflow_initialized() and wfi.workflow_loaded():
                    # Clear the workflow if we've already run one
                    wfi.finalize_workflow()

            # Save the workflow temporarily to this folder for the parser

            temp_dir = tempfile.mkdtemp()
            temp_tarball_path = os.path.join(temp_dir, wf_filename)
            wf_tarball.save(temp_tarball_path)
            # Archive tarballs must be tgz
            subprocess.run(['tar', 'xf', f'{wf_filename}', '--strip-components', '1'], cwd=temp_dir)

            try:
                parser = CwlParser()
            except Neo4JNotRunning:
                container_runtime = bc.userconfig.get('task_manager', 'container_runtime')
                container_msg = "Neo4j DB is not running. Please make sure " \
                                f"{container_runtime} is installed and available."
                logging.error(container_msg)
                resp = make_response(jsonify(msg=container_msg, status='error'), 418)
                return resp
            temp_cwl_path = os.path.join(temp_dir, main_cwl)
            parse_msg = "Unable to parse workflow." \
                        "Please check workflow manager."
            if yaml_file is not None:
                yaml_file = yaml_file.read().decode()
                temp_yaml_path = os.path.join(temp_dir, yaml_file)
                try:
                    wfi = parser.parse_workflow(temp_cwl_path, temp_yaml_path)
                except AttributeError:
                    log.error('Unable to parse')
                    resp = make_response(jsonify(msg=parse_msg, status='error'), 418)
                    return resp
            else:
                try:
                    wfi = parser.parse_workflow(temp_cwl_path)
                except AttributeError:
                    resp = make_response(jsonify(msg=parse_msg, status='error'), 418)
                    return resp

            # Initialize the workflow profiling code
            fname = '{}.json'.format(job_name)
            profile_dir = os.path.join(bee_workdir, 'profiles')
            os.makedirs(profile_dir, exist_ok=True)
            output_path = os.path.join(profile_dir, fname)
            wf_profiler = WorkflowProfiler(job_name, output_path)

            # Save the workflow to the workflow_id dir
            wf_id = wfi.workflow_id
            workflow_dir = os.path.join(bee_workdir, 'workflows', wf_id)
            os.makedirs(workflow_dir)
            # workflow_path = os.path.join(workflow_dir, wf_filename)
            # wf_tarball.save(workflow_path)

            # Copy workflow files to archive
            for f in os.listdir(temp_dir):
                f_path = os.path.join(temp_dir, f)
                if os.path.isfile(f_path):
                    shutil.copy(f_path, workflow_dir)

            # Create status file
            status_path = os.path.join(workflow_dir, 'bee_wf_status')
            with open(status_path, 'w') as status:
                status.write('Pending')

            # Create wf name file
            name_path = os.path.join(workflow_dir, 'bee_wf_name')
            with open(name_path, 'w') as name:
                name.write(job_name)
            resp = make_response(jsonify(msg='Workflow uploaded', status='ok', wf_id=wf_id), 201)
            return resp
        else:
            resp = make_response(jsonify(msg='File corrupted', status='error'), 400)
            return resp

    def put(self):
        """ReExecute a workflow"""
        global reeexecute
        data = self.reqparse.parse_args()
        if data['workflow_archive'] == "":
            resp = make_response(jsonify(msg='No file found', status='error'), 400)
            return resp

        workflow_archive = data['workflow_archive']
        filename = data['wf_filename'].read().decode()
        job_name = data['wf_name'].read().decode()

        if workflow_archive:
            # Make a temp directory to store the archive
            tmp_path = tempfile.mkdtemp()
            archive_path = os.path.join(tmp_path, filename)
            workflow_archive.save(archive_path)
            # Extract to tmp directory
            subprocess.run(['tar', '-xf', archive_path, '-C', tmp_path])

            # Kill existing GDB if needed
            kill_gdb()
            remove_gdb()

            # Copy GDB to gdb_workdir
            archive_dir = filename.split('.')[0]
            gdb_path = os.path.join(tmp_path, archive_dir, 'gdb')
            gdb_workdir = os.path.join(bee_workdir, 'current_gdb')

            shutil.copytree(gdb_path, gdb_workdir)

            # Launch new container with bindmounted GDB
            script_path = get_script_path()
            gdb_proc = StartGDB(bc, gdb_workdir, reexecute=True)
            log.info('waiting {}s for GDB to come up'.format(gdb_sleep_time))
            time.sleep(gdb_sleep_time)

            # Initialize the database connection object
            wfi.initialize_workflow(inputs=None, outputs=None, existing=True)
            # Reset the workflow state and generate a new workflow ID
            wfi.reset_workflow()
            wf_id = wfi.workflow_id

            # Save the workflow to the workflow_id dir
            wf_id = wfi.workflow_id
            workflow_dir = os.path.join(bee_workdir, 'workflows', wf_id)
            os.makedirs(workflow_dir)

            # Create status file
            status_path = os.path.join(workflow_dir, 'bee_wf_status')
            with open(status_path, 'w') as status:
                status.write('Pending')

            # Create wf name file
            name_path = os.path.join(workflow_dir, 'bee_wf_name')
            with open(name_path, 'w') as name:
                name.write(job_name)

            # Return the wf_id and created
            resp = make_response(jsonify(wf_id=wf_id), 201)
            return resp

    def patch(self):
        """Copy workflow archive"""
        data = self.reqparse.parse_args()
        wf_id = data['wf_id'].read().decode()
        archive_path = os.path.join(bee_workdir, 'archives', wf_id + '.tgz')
        with open(archive_path, 'rb') as a:
            archive_file = jsonpickle.encode(a.read())
        archive_filename = os.path.basename(archive_path)
        resp = make_response(jsonify(archive_file=archive_file,
                             archive_filename=archive_filename), 200)
        return resp


# Submit tasks to the TM
def submit_tasks_tm(tasks):
    """Submit a task to the task manager."""
    # Serialize task with json
    tasks_json = jsonpickle.encode(tasks)
    # Send task_msg to task manager
    names = [task.name for task in tasks]
    log.info(f"Submitted {names} to Task Manager")
    try:
        resp = requests.post(_resource('tm', "submit/"), json={'tasks': tasks_json})
    except requests.exceptions.ConnectionError:
        log.error('Unable to connect to task manager to submit tasks.')
        return

    if resp.status_code != 200:
        log.info(f"Submit task to TM returned bad status: {resp.status_code}")


# Submit a list of tasks to the Scheduler
def submit_tasks_scheduler(sched_tasks):
    """Submit a list of tasks to the scheduler."""
    # The workflow name will eventually be added to the wfi workflow object
    try:
        resp = requests.put(_resource('sched', "workflows/workflow/jobs"), json=sched_tasks)
    except requests.exceptions.ConnectionError:
        log.error('Unable to connect to scheduler to submit tasks.')
        return

    if resp.status_code != 200:
        log.info(f"Something bad happened {resp.status_code}")
    return resp.json()


def setup_scheduler():
    """Get info from the resource monitor and sends it to the scheduler."""
    # Get the info for the current server
    data = rm.get()

    resources = [
        {
            'id_': data['hostname'],
            'nodes': data['nodes']
        }
    ]

    log.info(_resource('sched', "resources/"))

    try:
        resp = requests.put(_resource('sched', "resources"), json=resources)
    except requests.exceptions.ConnectionError:
        log.error('Unable to connect to scheduler. Using FIFO scheduling.')
    if resp != requests.codes.okay:
        log.info('Scheduler setup did not work')


def tasks_to_sched(tasks):
    """Convert gdb tasks to sched tasks."""
    sched_tasks = []
    for task in tasks:
        sched_task = {
            'workflow_name': 'workflow',
            'task_name': task.name,
            'requirements': {
                'max_runtime': 1,
                'nodes': 1
            }
        }
        sched_tasks.append(sched_task)
    return sched_tasks


# This class is where we act on existing jobs
class JobActions(Resource):
    """Class to handle job actions."""

    def __init__(self):
        """Initialize JobActions class with passed json object."""
        self.reqparse = reqparse.RequestParser()
        self.reqparse.add_argument('option', type=str, location='json')

    @staticmethod
    def post(wf_id):
        """Start workflow. Send ready tasks to the task manager."""
        state = wfi.get_workflow_state()
        if state == 'RUNNING' or state == 'PAUSED' or state == 'COMPLETED':
            resp = make_response(jsonify(msg='Cannot start workflow it is currently '
                                        f'{state.capitalize()}', 
                                            status='ok'), 200)
            return resp
        wfi.execute_workflow()
        tasks = wfi.get_ready_tasks()
        # Convert to a scheduler task object
        sched_tasks = tasks_to_sched(tasks)
        # Submit all dependent tasks to the scheduler
        allocation = submit_tasks_scheduler(sched_tasks)  # NOQA

        # Submit tasks to TM
        submit_tasks_tm(tasks)
        wf_id = wfi.workflow_id
        workflow_dir = os.path.join(bee_workdir, 'workflows', wf_id)
        status_path = os.path.join(workflow_dir, 'bee_wf_status')
        with open(status_path, 'w') as status:
            status.write('Running')

        resp = make_response(jsonify(msg='Started workflow!', status='ok'), 200)
        return resp

    @staticmethod
    def get(wf_id):
        """Check the database for the current status of all the tasks."""
        if wfi is not None:
            (_, tasks) = wfi.get_workflow()
            tasks_status = ""
            for task in tasks:
                tasks_status += f"{task.name}--{wfi.get_task_state(task)}"
                if task != tasks[len(tasks) - 1]:
                    tasks_status += '\n'
            log.info("Returned query")
            workflow_dir = os.path.join(bee_workdir, 'workflows', wf_id)
            status_path = os.path.join(workflow_dir, 'bee_wf_status')
            with open(status_path, 'r') as status:
                wf_status = status.readline()
            resp = make_response(jsonify(tasks_status=tasks_status,
                                 wf_status=wf_status, status='ok'), 200)
        else:
            log.info(f"Bad query for wf {wf_id}.")
            wf_status = 'No workflow with that ID is currently loaded'
            tasks_status = 'Unavailable'
            resp = make_response(jsonify(tasks_status=tasks_status,
                                 wf_status=wf_status, status='not found'), 404)
        return resp

    @staticmethod
    def delete(wf_id):
        """Send a request to the task manager to cancel any ongoing tasks."""
        try:
            resp = requests.delete(_resource('tm'))
        except requests.exceptions.ConnectionError:
            log.error('Unable to connect to task manager to delete.')
            resp = make_response(jsonify(status='Could not cancel'), 404)
            return
        if resp.status_code != 200:
            log.info(f"Delete from task manager returned bad status: {resp.status_code}")
        workflows_dir = os.path.join(bee_workdir, 'workflows')
        status_path = os.path.join(workflows_dir, 'bee_wf_status')
        with open(status_path, 'w') as status:
            status.write('Cancelled')

        # Remove all tasks currently in the database
        if wfi.workflow_loaded():
            wfi.finalize_workflow()
        log.info("Workflow cancelled")
        resp = make_response(jsonify(status='cancelled'), 202)
        return resp

    def patch(self, wf_id):
        """Pause or resume workflow."""
        # Stop sending jobs to the task manager
        data = self.reqparse.parse_args()
        option = data['option']
        workflow_state = wfi.get_workflow_state()
        if workflow_state == 'PAUSED' and option == 'pause':
            resp_msg = 'Workflow already paused'
            log.info(resp_msg)
            resp = make_response(jsonify(status=resp_msg), 200)
            return resp
        elif workflow_state == 'RUNNING' and option == 'resume':
            resp_msg = 'Workflow already running'
            log.info(resp_msg)
            resp = make_response(jsonify(status=resp_msg), 200)
            return resp
        elif workflow_state == 'SUBMITTED':
            if option == 'pause':
                resp_msg = 'Workflow has not been started yet. Cannot Pause.'
            elif option == 'resume':
                resp_msg = 'Workflow has not been started yet. Cannot Resume.'
            log.info(resp_msg)
            resp = make_response(jsonify(status=resp_msg), 200)
            return resp
        elif workflow_state == 'COMPLETED':
            log.info('Workflow Completed. Cannot Pause.')
            resp = make_response(jsonify(status='Can only pause running workflows'), 200)
            return resp

        if option == 'pause':
            wfi.pause_workflow()
            log.info("Workflow Paused")
            resp = make_response(jsonify(status='Workflow Paused'), 200)
        elif option == 'resume':
            wfi.resume_workflow()
            tasks = wfi.get_ready_tasks()
            sched_tasks = tasks_to_sched(tasks)
            submit_tasks_scheduler(sched_tasks)
            submit_tasks_tm(tasks)

            log.info("Workflow Resumed")
            resp = make_response(jsonify(status='Workflow Resumed'), 200)
            return resp
        else:
            resp = make_response(jsonify(status='Pause/Resume recieved invalid option'), 200)
            log.error("Invalid option")
            resp = make_response(jsonify(status='Invalid option for pause/resume'), 400)
            return resp


archive = bc.userconfig.get('DEFAULT', 'use_archive')

class JobUpdate(Resource):
    """Class to interact with an existing job."""

    def __init__(self):
        """Initialize JobUpdate with task_id and job_state requirements."""
        self.reqparse = reqparse.RequestParser()
        self.reqparse.add_argument('task_id', type=str, location='json',
                                   required=True)
        self.reqparse.add_argument('job_state', type=str, location='json',
                                   required=True)
        self.reqparse.add_argument('metadata', type=str, location='json',
                                   required=False)
        self.reqparse.add_argument('task_info', type=str, location='json',
                                   required=False)
        self.reqparse.add_argument('output', location='json', required=False)

    def put(self):
        """Update the state of a task from the task manager."""
        global reexecute
        data = self.reqparse.parse_args()
        task_id = data['task_id']
        job_state = data['job_state']
<<<<<<< HEAD
        task_info = data['task_info']
        #print(f'TASK INFO: {task_info}')


=======
>>>>>>> f9841499
        task = wfi.get_task_by_id(task_id)
        wfi.set_task_state(task, job_state)
        wf_profiler.add_state_change(task, job_state)

        if 'metadata' in data:
            if data['metadata'] is not None:
                metadata = jsonpickle.decode(data['metadata'])
                wfi.set_task_metadata(task, metadata)

        # Just return if not a terminal state
        #if job_state != "COMPLETED" or job_state != "FAILED" or job_state != "TIMEOUT":
        #    resp = make_response(jsonify(status=f'Task {task_id} set to {job_state}'), 200)
        #    return resp

        # Get output from the task
        if 'output' in data and data['output'] is not None:
            fname = f'{wfi.workflow_id}_{task.id}_{int(time.time())}.json'
            task_output_path = os.path.join(bee_workdir, fname)
            with open(task_output_path, 'w') as fp:
                json.dump(json.loads(data['output']), fp, indent=4)
<<<<<<< HEAD
    
        if job_state == "COMPLETED":
            for output in task.outputs:      
                if output.glob != None:      
=======

        if job_state == "COMPLETED" or job_state == "FAILED":
            for output in task.outputs:
                if output.glob is not None:
>>>>>>> f9841499
                    wfi.set_task_output(task, output.id, output.glob)
                else:                        
                    wfi.set_task_output(task, output.id, "temp")
<<<<<<< HEAD

            tasks = wfi.finalize_task(task)    
            if WORKFLOW_PAUSED:                
                # If we've paused the workflo  w save the task until we resume
                save_task(task)                
            else:                              
                if wfi.workflow_completed():   
                    log.info("Workflow Completed")
                                               
                    # Save the profile         
                    wf_profiler.save()         
                                               
                    if archive and not reexecute:
                        gdb_workdir = os.path.join(bee_workdir, 'current_gdb')
                        wf_id = wfi.workflow_id
                        workflows_dir = os.path.join(bee_workdir, 'workflows')
                        workflow_dir = os.path.join(workflows_dir, wf_id)
                        # Archive GDB          
                        shutil.copytree(gdb_workdir, workflow_dir + '/gdb')
                        # Archive Config       
                        shutil.copyfile(os.path.expanduser("~") + '/.config/beeflow/bee.conf',
                                workflow_dir + '/' + 'bee.conf')
                        status_path = os.path.join(workflow_dir, 'bee_wf_status')
                        with open(status_path, 'w') as status:
                            status.write('Archived')
                        archive_dir = os.path.join(bee_workdir, 'archives')
                        os.makedirs(archive_dir, exist_ok=True)
                        #archive_path = os.path.join(archive_dir, wf_id + '_archive.tgz')
                        archive_path = f'../archives/{wf_id}.tgz'
                        # We use tar directly since tarfile is apparently very slow
                        subprocess.call(['tar', '-czf', archive_path, wf_id], cwd=workflows_dir)
                    else:
                        reexecute = False
                else:
                    if tasks:
                        sched_tasks = tasks_to_sched(tasks)
                        submit_tasks_scheduler(sched_tasks)
                        submit_tasks_tm(tasks)
        elif job_state == "FAILED" or job_state == "TIMEOUT":
            if 'task_info' in data:
                task_info = jsonpickle.decode(data['task_info'])
                checkpoint_file = task_info['checkpoint_file']
                new_task = wfi.restart_task(task, checkpoint_file)
                if new_task is None:                    
                    log.info("No more restarts")
                    #state = wfi.get_task_state(task)
                    #wfi.set_task_state(task, f"RESTART FAILED: {state}")
                    #wfi.set_task_state(task, job_state)
                    state = wfi.get_task_state(task)
                    print(f'STATE: {wfi.get_task_state(task)}')
                    resp = make_response(jsonify(status=f'Task {task_id} set to {job_state}'), 200)
                    return resp
                else:                               
                    submit_tasks_tm([new_task])       
            else:
                log.info("TM didn't send task info for failed task")
                resp = make_response(jsonify(status=f'Task {task_id} set to {job_state}'), 200)
                return resp
=======
            tasks = wfi.finalize_task(task)
            state = wfi.get_workflow_state()
            if tasks and state != 'PAUSED':
                sched_tasks = tasks_to_sched(tasks)
                submit_tasks_scheduler(sched_tasks)
                submit_tasks_tm(tasks)


            if wfi.workflow_completed():
                log.info("Workflow Completed")

                # Save the profile
                wf_profiler.save()

                if archive and not reexecute:
                    gdb_workdir = os.path.join(bee_workdir, 'current_gdb')
                    wf_id = wfi.workflow_id
                    workflows_dir = os.path.join(bee_workdir, 'workflows')
                    workflow_dir = os.path.join(workflows_dir, wf_id)
                    # Archive GDB
                    shutil.copytree(gdb_workdir, workflow_dir + '/gdb')
                    # Archive Config
                    shutil.copyfile(os.path.expanduser("~") + '/.config/beeflow/bee.conf',
                                    workflow_dir + '/' + 'bee.conf')
                    status_path = os.path.join(workflow_dir, 'bee_wf_status')
                    with open(status_path, 'w') as status:
                        status.write('Archived')
                    archive_dir = os.path.join(bee_workdir, 'archives')
                    os.makedirs(archive_dir, exist_ok=True)
                    # archive_path = os.path.join(archive_dir, wf_id + '_archive.tgz')
                    archive_path = f'../archives/{wf_id}.tgz'
                    # We use tar directly since tarfile is apparently very slow
                    subprocess.call(['tar', '-czf', archive_path, wf_id], cwd=workflows_dir)
                else:
                    reexecute = False
>>>>>>> f9841499

                #else:

        resp = make_response(jsonify(status=f'Task {task_id} set to {job_state}'), 200)
        return resp


@flask_app.route('/bee_wfm/v1/status/<string:wf_id>')
def status(wf_id):
    """Report various workflow status info and metrics."""
    wf = {
        'complete': wfi.workflow_completed(),
    }
    return make_response(jsonify(**wf), 200)


api.add_resource(JobsList, '/bee_wfm/v1/jobs/')
api.add_resource(JobActions, '/bee_wfm/v1/jobs/<string:wf_id>')
api.add_resource(JobUpdate, '/bee_wfm/v1/jobs/update/')

if __name__ == '__main__':
    # Setup the Scheduler
    setup_scheduler()
    log.info(f'wfm_listen_port:{wfm_listen_port}')
    bee_workdir = bc.userconfig.get('DEFAULT', 'bee_workdir')
    handler = bee_logging.save_log(bee_workdir=bee_workdir, log=log, logfile='wf_manager.log')

    # Werkzeug logging
    werk_log = logging.getLogger('werkzeug')
    werk_log.setLevel(logging.INFO)
    werk_log.addHandler(handler)

    # Flask logging
    # Putting this off for another issue so noqa to appease the lama
    flask_app.logger.addHandler(handler) #noqa
    flask_app.run(debug=False, port=str(wfm_listen_port))
<|MERGE_RESOLUTION|>--- conflicted
+++ resolved
@@ -638,13 +638,8 @@
         data = self.reqparse.parse_args()
         task_id = data['task_id']
         job_state = data['job_state']
-<<<<<<< HEAD
         task_info = data['task_info']
-        #print(f'TASK INFO: {task_info}')
-
-
-=======
->>>>>>> f9841499
+
         task = wfi.get_task_by_id(task_id)
         wfi.set_task_state(task, job_state)
         wf_profiler.add_state_change(task, job_state)
@@ -653,11 +648,6 @@
             if data['metadata'] is not None:
                 metadata = jsonpickle.decode(data['metadata'])
                 wfi.set_task_metadata(task, metadata)
-
-        # Just return if not a terminal state
-        #if job_state != "COMPLETED" or job_state != "FAILED" or job_state != "TIMEOUT":
-        #    resp = make_response(jsonify(status=f'Task {task_id} set to {job_state}'), 200)
-        #    return resp
 
         # Get output from the task
         if 'output' in data and data['output'] is not None:
@@ -665,21 +655,13 @@
             task_output_path = os.path.join(bee_workdir, fname)
             with open(task_output_path, 'w') as fp:
                 json.dump(json.loads(data['output']), fp, indent=4)
-<<<<<<< HEAD
     
         if job_state == "COMPLETED":
             for output in task.outputs:      
                 if output.glob != None:      
-=======
-
-        if job_state == "COMPLETED" or job_state == "FAILED":
-            for output in task.outputs:
-                if output.glob is not None:
->>>>>>> f9841499
                     wfi.set_task_output(task, output.id, output.glob)
                 else:                        
                     wfi.set_task_output(task, output.id, "temp")
-<<<<<<< HEAD
 
             tasks = wfi.finalize_task(task)    
             if WORKFLOW_PAUSED:                
@@ -738,45 +720,6 @@
                 log.info("TM didn't send task info for failed task")
                 resp = make_response(jsonify(status=f'Task {task_id} set to {job_state}'), 200)
                 return resp
-=======
-            tasks = wfi.finalize_task(task)
-            state = wfi.get_workflow_state()
-            if tasks and state != 'PAUSED':
-                sched_tasks = tasks_to_sched(tasks)
-                submit_tasks_scheduler(sched_tasks)
-                submit_tasks_tm(tasks)
-
-
-            if wfi.workflow_completed():
-                log.info("Workflow Completed")
-
-                # Save the profile
-                wf_profiler.save()
-
-                if archive and not reexecute:
-                    gdb_workdir = os.path.join(bee_workdir, 'current_gdb')
-                    wf_id = wfi.workflow_id
-                    workflows_dir = os.path.join(bee_workdir, 'workflows')
-                    workflow_dir = os.path.join(workflows_dir, wf_id)
-                    # Archive GDB
-                    shutil.copytree(gdb_workdir, workflow_dir + '/gdb')
-                    # Archive Config
-                    shutil.copyfile(os.path.expanduser("~") + '/.config/beeflow/bee.conf',
-                                    workflow_dir + '/' + 'bee.conf')
-                    status_path = os.path.join(workflow_dir, 'bee_wf_status')
-                    with open(status_path, 'w') as status:
-                        status.write('Archived')
-                    archive_dir = os.path.join(bee_workdir, 'archives')
-                    os.makedirs(archive_dir, exist_ok=True)
-                    # archive_path = os.path.join(archive_dir, wf_id + '_archive.tgz')
-                    archive_path = f'../archives/{wf_id}.tgz'
-                    # We use tar directly since tarfile is apparently very slow
-                    subprocess.call(['tar', '-czf', archive_path, wf_id], cwd=workflows_dir)
-                else:
-                    reexecute = False
->>>>>>> f9841499
-
-                #else:
 
         resp = make_response(jsonify(status=f'Task {task_id} set to {job_state}'), 200)
         return resp
