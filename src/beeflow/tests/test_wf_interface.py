#! /usr/bin/env python3
"""Unit test module for the BEE workflow interface module."""

# Disable protected member access warning
# pylama:ignore=W0212

import unittest

from beeflow.common.wf_data import (Requirement, Hint, InputParameter, OutputParameter,
                                    StepInput, StepOutput)
from beeflow.common.wf_interface import WorkflowInterface


class TestWorkflowInterface(unittest.TestCase):
    """Unit test case for the workflow interface."""

    @classmethod
    def setUpClass(cls):
        """Initialize the Workflow interface."""
        cls.wfi = WorkflowInterface()

    def tearDown(self):
        """Clear all data in the Neo4j database."""
        if self.wfi.workflow_initialized() and self.wfi.workflow_loaded():
            self.wfi.finalize_workflow()

    def test_initialize_workflow(self):
        """Test workflow initialization.

        The workflow node and associated requirement/hint nodes should have been created.
        """
        requirements = [Requirement("ResourceRequirement", {"ramMin": 1024})]
        hints = [Hint("ResourceRequirement", {"ramMin": 1024}),
                 Hint("NetworkAccess", {"networkAccess": True})]
        workflow = self.wfi.initialize_workflow(
            "test_workflow",
            {InputParameter("test_input", "File", "input.txt")},
            {OutputParameter("test_output", "File", "output.txt", "viz/output")},
            requirements, hints)

        gdb_workflow, _ = self.wfi.get_workflow()

        self.assertEqual(gdb_workflow, workflow)
        self.assertEqual(gdb_workflow.id, workflow.id)
        self.assertIsNotNone(self.wfi._workflow_id)

    def test_execute_workflow(self):
        """Test workflow execution initialization (set initial tasks' states to 'READY')."""
        self.wfi.initialize_workflow("test_workflow",
                                     {InputParameter("test_input", "File", "input.txt")},
                                     {OutputParameter("test_output", "File", "output.txt",
                                                      "viz/output")})
        tasks = self._create_test_tasks()
        self.wfi.execute_workflow()

        self.assertEqual(self.wfi.get_task_state(tasks[0]), "READY")

    def test_pause_workflow(self):
        """Test workflow execution pausing (set running tasks' states to 'PAUSED')."""
        self.wfi.initialize_workflow("test_workflow",
                                     {InputParameter("test_input", "File", "input.txt")},
                                     {OutputParameter("test_output", "File", "output.txt",
                                                      "viz/output")})
        tasks = self._create_test_tasks()

        # Set Compute tasks to RUNNING
        for task in tasks[1:4]:
            self.wfi.set_task_state(task, "RUNNING")
        self.wfi.pause_workflow()

        # Compute tasks should now be PAUSED
        for task in tasks[1:4]:
            self.assertEqual("PAUSED", self.wfi.get_task_state(task))

        # No other tasks should be affected
        self.assertEqual("WAITING", self.wfi.get_task_state(tasks[0]))
        self.assertEqual("WAITING", self.wfi.get_task_state(tasks[4]))

    def test_resume_workflow(self):
        """Test workflow execution resuming (set paused tasks' states to 'RUNNING')."""
        self.wfi.initialize_workflow("test_workflow",
                                     {InputParameter("test_input", "File", "input.txt")},
                                     {OutputParameter("test_output", "File", "output.txt",
                                                      "viz/output")})
        tasks = self._create_test_tasks()

        # Set Compute tasks to PAUSED
        for task in tasks[1:4]:
            self.wfi.set_task_state(task, "PAUSED")
        self.wfi.resume_workflow()

        # Compute tasks should now be PAUSED
        for task in tasks[1:4]:
            self.assertEqual("RUNNING", self.wfi.get_task_state(task))

        # No other tasks should be affected
        self.assertEqual("WAITING", self.wfi.get_task_state(tasks[0]))
        self.assertEqual("WAITING", self.wfi.get_task_state(tasks[4]))

    def test_reset_workflow(self):
        """Test workflow execution resetting (set all tasks to 'WAITING', delete metadata)."""
        workflow = self.wfi.initialize_workflow(
            "test_workflow",
             {InputParameter("test_input", "File", "input.txt")},
             {OutputParameter("test_output", "File", "output.txt", "viz/output")})
        tasks = self._create_test_tasks()
        metadata = {"cluster": "fog", "crt": "charliecloud",
                    "container_md5": "67df538c1b6893f4276d10b2af34ccfe", "job_id": 1337}
        empty_metadata = {"cluster": None, "crt": None, "container_md5": None, "job_id": None}

        # Set tasks' metadata, set state to COMPLETED
        for task in tasks:
            self.wfi.set_task_metadata(task, metadata)
            self.wfi.set_task_state(task, "COMPLETED")
            self.assertEqual("COMPLETED", self.wfi.get_task_state(task))

        self.wfi.reset_workflow()

        # States should be reset, metadata should be deleted
        for task in tasks:
            self.assertDictEqual(empty_metadata, self.wfi.get_task_metadata(task, metadata.keys()))
            self.assertEqual("WAITING", self.wfi.get_task_state(task))

        # Workflow ID should be reset
        (gdb_workflow, gdb_tasks) = self.wfi.get_workflow()
        new_workflow_id = gdb_workflow.id

        self.assertNotEqual(new_workflow_id, workflow.id)
        for task in gdb_tasks:
            self.assertEqual(task.workflow_id, new_workflow_id)

    def test_finalize_workflow(self):
        """Test workflow deletion from the graph database."""
        self.wfi.initialize_workflow("test_workflow",
                                     {InputParameter("test_input", "File", "input.txt")},
                                     {OutputParameter("test_output", "File", "output.txt",
                                                      "viz/output")})
        self.wfi.finalize_workflow()

        self.assertFalse(self.wfi.workflow_loaded())

    def test_add_task(self):
        """Test task creation."""
        task_name = "test_task"
        base_command = ["ls", "-a", "-F"]
        inputs = {StepInput("test_input", "File", "input.txt", "test_input", "-l", None)}
        outputs = {StepOutput("test_input/test_task_done", "stdout", "output.txt", "output.txt")}
        requirements = [Requirement("ResourceRequirement", {"ramMin": 1024}),
                        Requirement("NetworkAccess", {"networkAccess": True})]
        hints = [Hint("ResourceRequirement", {"ramMin": 1024}),
                 Hint("NetworkAccess", {"networkAccess": True})]
        stdout = "output.txt"

        self.wfi.initialize_workflow("test_workflow",
                                     {InputParameter("test_input", "File", "input.txt")},
                                     {OutputParameter("test_output", "File", "output.txt",
                                                      "test_input/test_task_done")})
        task = self.wfi.add_task(
            name=task_name,
            base_command=base_command,
            inputs=inputs,
            outputs=outputs,
            requirements=requirements,
            hints=hints,
            stdout=stdout)

        # Task object assertions
        self.assertEqual(task_name, task.name)
        self.assertEqual(base_command, task.base_command)
        self.assertSetEqual(inputs, task.inputs)
        self.assertSetEqual(outputs, task.outputs)
<<<<<<< HEAD
        self.assertCountEqual(requirements, task.requirements)
        self.assertCountEqual(hints, task.hints)
        self.assertEqual(stdout, task.stdout)
=======
        self.assertEqual(task.workflow_id, self.wfi._workflow_id)
>>>>>>> 14ac3edb
        self.assertIsInstance(task.id, str)

        # Graph database assertions
        gdb_task = self.wfi.get_task_by_id(task.id)
        self.assertEqual(task, gdb_task)
        self.assertEqual(task.id, gdb_task.id)

    def test_initialize_ready_tasks(self):
        self.wfi.initialize_workflow("test_workflow",
                                     {InputParameter("test_input", "File", "input.txt")},
                                     {OutputParameter("test_output", "File", "output.txt",
                                                      "viz/output")})
        tasks = self._create_test_tasks()

        # Not using finalize_task() to test independent use of initialize_ready_tasks()
        self.wfi.set_task_state(tasks[0], "COMPLETED")
        self.wfi.initialize_ready_tasks()

        self.assertEqual("READY", self.wfi.get_task_state(tasks[1]))
        self.assertEqual("READY", self.wfi.get_task_state(tasks[2]))
        self.assertEqual("READY", self.wfi.get_task_state(tasks[3]))

    def test_finalize_task(self):
        self.wfi.initialize_workflow("test_workflow",
                                     {InputParameter("test_input", "File", "input.txt")},
                                     {OutputParameter("test_output", "File", "output.txt",
                                                      "viz/output")})
        tasks = self._create_test_tasks()

        ready_tasks = self.wfi.finalize_task(tasks[0])

        self.assertSetEqual(set(tasks[1:4]), ready_tasks)

    def test_get_task_by_id(self):
        """Test obtaining a task from the graph database by its ID."""
        task_name = "test_task"
        base_command = "ls"
        inputs = {StepInput("input", "File", "input.txt", "test_input", None, None)}
        outputs = {StepOutput("test_task/test_task_done", "stdout", "output.txt", "output.txt")}
        requirements = [Requirement("ResourceRequirement", {"ramMin": 1024}),
                        Requirement("NetworkAccess", {"networkAccess": True})]
        hints = [Hint("ResourceRequirement", {"ramMin": 1024}),
                 Hint("NetworkAccess", {"networkAccess": True})]
        stdout = "output.txt"

        self.wfi.initialize_workflow("test_workflow",
                                     {InputParameter("test_input", "File", "input.txt")},
                                     {OutputParameter("test_output", "File", "output.txt",
                                                      "test_task/test_task_done")})
        task = self.wfi.add_task(
            name=task_name,
            base_command=base_command,
            inputs=inputs,
            outputs=outputs,
            requirements=requirements,
            hints=hints,
            stdout=stdout)

        self.assertEqual(task, self.wfi.get_task_by_id(task.id))

    def test_get_workflow(self):
        """Test obtaining the workflow from the graph database."""
        requirements = [Requirement("ResourceRequirement", {"ramMin": 1024})]
        hints = [Hint("NetworkAccess", {"networkAccess": True})]
        self.wfi.initialize_workflow("test_workflow",
                                     {InputParameter("test_input", "File", "input.txt")},
                                     {OutputParameter("test_output", "File", "output.txt",
                                                      "viz/output")}, requirements, hints)
        tasks = self._create_test_tasks()

        (workflow, wf_tasks) = self.wfi.get_workflow()

        self.assertSetEqual(set(tasks), wf_tasks)
        self.assertCountEqual(requirements, workflow.requirements)
        self.assertCountEqual(hints, workflow.hints)

    def test_get_ready_tasks(self):
        """Test obtaining of ready workflow tasks."""
        self.wfi.initialize_workflow("test_workflow",
                                     {InputParameter("test_input", "File", "input.txt")},
                                     {OutputParameter("test_output", "File", "output.txt",
                                                      "viz/output")})
        tasks = self._create_test_tasks()

        # Should be no ready tasks
        self.assertSetEqual(set(), self.wfi.get_ready_tasks())

        # Set Compute tasks to READY
        for task in tasks[1:4]:
            self.wfi.set_task_state(task, "READY")

        self.assertSetEqual(set(tasks[1:4]), self.wfi.get_ready_tasks())

    def test_get_dependent_tasks(self):
        """Test obtaining of dependent tasks."""
        self.wfi.initialize_workflow("test_workflow",
                                     {InputParameter("test_input", "File", "input.txt")},
                                     {OutputParameter("test_output", "File", "output.txt",
                                                      "viz/output")})
        tasks = self._create_test_tasks()
        # Get dependent tasks of Data Prep
        dependent_tasks = self.wfi.get_dependent_tasks(tasks[0])

        # Should equal Compute 0, Compute 1, and Compute 2
        self.assertSetEqual(set(tasks[1:4]), set(dependent_tasks))

    def test_get_task_state(self):
        """Test obtaining of task state."""
        self.wfi.initialize_workflow(
            "test_workflow",
            {InputParameter("test_input", "File", "input.txt")},
            {OutputParameter("test_output", "File", "output.txt", "test_task/output")})
        task = self.wfi.add_task(
            "test_task",
            "ls",
            {StepInput("test_input", "File", "input.txt", "test_input", None,
                       None)},
            {StepOutput("test_task/output", "File", "output.txt",
                        "output.txt")})

        # Should be WAITING because workflow not yet executed
        self.assertEqual("WAITING", self.wfi.get_task_state(task))

    def test_set_task_state(self):
        """Test the setting of task state."""
        self.wfi.initialize_workflow(
            "test_workflow",
            {InputParameter("test_input", "File", "input.txt")},
            {OutputParameter("test_output", "File", "output.txt", "test_task/output")})
        task = self.wfi.add_task(
            "test_task",
            "ls",
            {StepInput("test_input", "File", "input.txt", "test_input", None,
                       None)},
            {StepOutput("test_task/output", "File", "output.txt",
                        "output.txt")})

        self.wfi.set_task_state(task, "RUNNING")

        # Should now be RUNNING
        self.assertEqual("RUNNING", self.wfi.get_task_state(task))

    def test_get_task_metadata(self):
        """Test the obtaining of task metadata."""
        self.wfi.initialize_workflow(
            "test_workflow",
            {InputParameter("test_input", "File", "input.txt")},
            {OutputParameter("test_output", "File", "output.txt", "test_task/output")})
        task = self.wfi.add_task(
            "test_task",
            "ls",
            {StepInput("test_input", "File", "input.txt", "test_input", None,
                       None)},
            {StepOutput("test_task/output", "File", "output.txt",
                        "output.txt")})
        metadata = {"cluster": "fog", "crt": "charliecloud",
                    "container_md5": "67df538c1b6893f4276d10b2af34ccfe", "job_id": 1337}

        self.wfi.set_task_metadata(task, metadata)
        self.assertDictEqual(metadata, self.wfi.get_task_metadata(task, metadata.keys()))

    def test_set_task_metadata(self):
        """Test the setting of task metadata."""
        self.wfi.initialize_workflow(
            "test_workflow",
            {InputParameter("test_input", "File", "input.txt")},
            {OutputParameter("test_output", "File", "output.txt", "test_task/output")})
        task = self.wfi.add_task(
            "test_task",
            "ls",
            {StepInput("test_input", "File", "input.txt", "test_input", None,
                       None)},
            {StepOutput("test_task/output", "File", "output.txt",
                        "output.txt")})
        metadata = {"cluster": "fog", "crt": "charliecloud",
                    "container_md5": "67df538c1b6893f4276d10b2af34ccfe", "job_id": 1337}
        empty_metadata = {"cluster": None, "crt": None, "container_md5": None, "job_id": None}

        # Metadata should be empty
        self.assertDictEqual(empty_metadata, self.wfi.get_task_metadata(task, metadata.keys()))

        self.wfi.set_task_metadata(task, metadata)

        # Metadata should now be populated
        self.assertDictEqual(metadata, self.wfi.get_task_metadata(task, metadata.keys()))

    def test_workflow_completed(self):
        """Test determining if a workflow has completed."""
        self.wfi.initialize_workflow(
            "test_workflow",
            {InputParameter("test_input", "File", "input.txt")},
            {OutputParameter("test_output", "File", "output.txt", "test_task/output")})
        task = self.wfi.add_task(
            "test_task",
            "ls",
            {StepInput("test_input", "File", "input.txt", "test_input", None,
                       None)},
            {StepOutput("test_task/output", "File", "output.txt",
                        "output.txt")})

        # Workflow not completed
        self.assertFalse(self.wfi.workflow_completed())

        # Not using finalize_task() to avoid unnecessary queries
        self.wfi.set_task_state(task, 'COMPLETED')

        # Workflow now completed
        self.assertTrue(self.wfi.workflow_completed())

    def test_workflow_initialized(self):
        """Test determining if a workflow is initialized."""
        self.wfi.initialize_workflow("test_workflow",
                                     {InputParameter("test_input", "File", "input.txt")},
                                     {OutputParameter("test_output", "File", "output.txt",
                                                      "viz/output")})

        # Workflow now initialized
        self.assertTrue(self.wfi.workflow_initialized())

    def test_workflow_loaded(self):
        """Test determining if a workflow is loaded."""
        self.wfi.initialize_workflow("test_workflow",
                                     {InputParameter("test_input", "File", "input.txt")},
                                     {OutputParameter("test_output", "File", "output.txt",
                                                      "viz/output")})
        self.wfi.finalize_workflow()

        # Workflow not loaded
        self.assertFalse(self.wfi.workflow_loaded())

        self.wfi.initialize_workflow("test_workflow",
                                     {InputParameter("test_input", "File", "input.txt")},
                                     {OutputParameter("test_output", "File", "output.txt",
                                                      "viz/output")})

        # Workflow now loaded
        self.assertTrue(self.wfi.workflow_loaded())

    def _create_test_tasks(self):
        """Create test tasks to reduce redundancy."""
        # Remember that add_task uploads the task to the database as well as returns a Task
        tasks = [
            self.wfi.add_task(
                "data_prep", base_command=["ls", "-a", "-F"],
                inputs={StepInput("test_input", "File", "input.txt", "test_input", "-l", None)},
                outputs={StepOutput("prep/prep_output.txt", "stdout", "prep_output.txt",
                                    "prep_output.txt")},
                requirements=[Requirement("NetworkAccess", {"networkAccess": True})],
                hints=[Hint("ResourceRequirement", {"ramMax": 2048})], stdout="prep_output.txt"),
            self.wfi.add_task(
                "compute0", base_command="touch",
                inputs={StepInput("input_data", "File", "prep_input.txt", "prep/prep_output.txt",
                                  None, None)},
                outputs={StepOutput("compute0/output", "stdout", "output.txt", "output.txt")},
                requirements=[Requirement("NetworkAccess", {"networkAccess": True})],
                hints=[Hint("ResourceRequirement", {"ramMax": 2048})], stdout="output.txt"),
            self.wfi.add_task(
                "compute1", base_command="find",
                inputs={StepInput("input_data", "File", "prep_input.txt", "prep/prep_output.txt",
                                  None, None)},
                outputs={StepOutput("compute1/output", "stdout", "output.txt", "output.txt")},
                requirements=[Requirement("NetworkAccess", {"networkAccess": True})],
                hints=[Hint("ResourceRequirement", {"ramMax": 2048})], stdout="output.txt"),
            self.wfi.add_task(
                "compute2", base_command="grep",
                inputs={StepInput("input_data", "File", "prep_input.txt", "prep/prep_output.txt",
                                  None, None)},
                outputs={StepOutput("compute2/output", "stdout", "output.txt", "output.txt")},
                requirements=[Requirement("NetworkAccess", {"networkAccess": True})],
                hints=[Hint("ResourceRequirement", {"ramMax": 2048})], stdout="output.txt"),
            self.wfi.add_task(
                "visualization", base_command="python",
                inputs={StepInput("input0", "File", "output.txt", "compute0/output", "-i", 1),
                        StepInput("input1", "File", "output.txt", "compute1/output", "-i", 2),
                        StepInput("input2", "File", "output.txt", "compute2/output", "-i", 3)},
                outputs={StepOutput("viz/output", "stdout", "viz_output.txt", "viz_output.txt")},
                requirements=[Requirement("NetworkAccess", {"networkAccess": True})],
                hints=[Hint("ResourceRequirement", {"ramMax": 2048})], stdout="viz_output.txt")
        ]
        return tasks


if __name__ == "__main__":
    unittest.main()<|MERGE_RESOLUTION|>--- conflicted
+++ resolved
@@ -101,8 +101,8 @@
         """Test workflow execution resetting (set all tasks to 'WAITING', delete metadata)."""
         workflow = self.wfi.initialize_workflow(
             "test_workflow",
-             {InputParameter("test_input", "File", "input.txt")},
-             {OutputParameter("test_output", "File", "output.txt", "viz/output")})
+            {InputParameter("test_input", "File", "input.txt")},
+            {OutputParameter("test_output", "File", "output.txt", "viz/output")})
         tasks = self._create_test_tasks()
         metadata = {"cluster": "fog", "crt": "charliecloud",
                     "container_md5": "67df538c1b6893f4276d10b2af34ccfe", "job_id": 1337}
@@ -169,13 +169,10 @@
         self.assertEqual(base_command, task.base_command)
         self.assertSetEqual(inputs, task.inputs)
         self.assertSetEqual(outputs, task.outputs)
-<<<<<<< HEAD
         self.assertCountEqual(requirements, task.requirements)
         self.assertCountEqual(hints, task.hints)
         self.assertEqual(stdout, task.stdout)
-=======
         self.assertEqual(task.workflow_id, self.wfi._workflow_id)
->>>>>>> 14ac3edb
         self.assertIsInstance(task.id, str)
 
         # Graph database assertions
@@ -184,6 +181,7 @@
         self.assertEqual(task.id, gdb_task.id)
 
     def test_initialize_ready_tasks(self):
+        """Test initialization of tasks that are ready to run."""
         self.wfi.initialize_workflow("test_workflow",
                                      {InputParameter("test_input", "File", "input.txt")},
                                      {OutputParameter("test_output", "File", "output.txt",
@@ -199,6 +197,7 @@
         self.assertEqual("READY", self.wfi.get_task_state(tasks[3]))
 
     def test_finalize_task(self):
+        """Test finalization of completed tasks."""
         self.wfi.initialize_workflow("test_workflow",
                                      {InputParameter("test_input", "File", "input.txt")},
                                      {OutputParameter("test_output", "File", "output.txt",
