--- conflicted
+++ resolved
@@ -59,12 +59,8 @@
             #copyContainer: clamr
             copyContainer: "/usr/projects/beedev/clamr/clamr-toss.tar.gz"   
         beeflow:CheckpointRequirement:
-<<<<<<< HEAD
-            file_path: checkpoint_output
-=======
             enabled: true
             file_path: $HOME/checkpoint_output
->>>>>>> 21b2d89a
             file_regex: backup[0-9]*.crx 
             restart_parameters: -R
             num_tries: 3
