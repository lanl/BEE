--- conflicted
+++ resolved
@@ -25,11 +25,7 @@
         self.__task_id = task_id
 
         # System configuration
-<<<<<<< HEAD
         self.__user_name = getpass.getuser()
-=======
-        self.__user_name = getpass.getuser() 
->>>>>>> 75e54f4e
         self.__restore = restore
         
         # Events for workflow
