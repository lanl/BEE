#!/usr/bin/env python
<<<<<<< HEAD
# system
import boto3
import os
import json
import Pyro4
import Pyro4.naming
from subprocess import Popen
from time import sleep
from pwd import getpwuid
# project
from bee_aws_launcher import BeeAWSLauncher
from bee_vm_launcher import BeeVMLauncher
from bee_os_launcher import BeeOSLauncher
from bee_charliecloud_launcher import BeeCharliecloudLauncher
=======
import Pyro4
import Pyro4.naming
from subprocess import Popen
from bee_vm_launcher import BeeVMLauncher
from bee_os_launcher import BeeOSLauncher
from bee_charliecloud_launcher import BeeCharliecloudLauncher
import os
import getpass
import json
import time
>>>>>>> 121b0bdf


@Pyro4.expose
class BeeLauncherDaemon(object):
    def __init__(self):
        print("Starting Bee orchestration controller..")
        self.__beetasks = {}
        print(os.path.dirname(os.path.abspath(__file__)))
        self.__py_dir = os.path.dirname(os.path.abspath(__file__))

    def create_task(self, beefile, restore=False):
        print("Bee orchestration controller: received task creating request")
        exec_target = beefile['task_conf']['exec_target']
        beetask_name = beefile['task_conf']['task_name']
        total_tasks = len(self.__beetasks)
        if exec_target == 'bee_vm':
            beetask = BeeVMLauncher(total_tasks + 1, beefile, restore)
            self.__beetasks[beetask_name] = beetask
            return beetask
        elif exec_target == 'bee_os':
            beetask = BeeOSLauncher(total_tasks + 1, beefile)
            self.__beetasks[beetask_name] = beetask
            return beetask
        elif exec_target == 'bee_charliecloud':
            beetask = BeeCharliecloudLauncher(total_tasks + 1, beefile, restore)
            self.__beetasks[beetask_name] = beetask
            return beetask

    def launch_task(self, beetask):
        beetask.start()

    def create_and_launch_task(self, beefile, restore=False):
        beetask = self.create_task(beefile, restore)
        self.launch_task(beetask)

    def checkpoint_task(self, beetask_name):
        self.__beetasks[beetask_name].checkpoint()

    def terminate_task(self, beetask_name):
        self.__beetasks[beetask_name].terminate()

    def delete_task(self, beetask_name):
        self.__beetasks[beetask_name].terminate()
        del self.__beetasks[beetask_name]

    def list_all_tasks(self):
        tasks_and_status = {}
        for beetask_name in self.__beetasks:
            tasks_and_status[beetask_name] = {"status": self.__beetasks[beetask_name].get_current_status(),
                                              "platform": self.__beetasks[beetask_name].get_platform()}
        return tasks_and_status

<<<<<<< HEAD
    def create_bee_aws_storage(self, efs_name, perf_mode='generalPurpose'):
        print("Bee orchestration controller: received bee-aws storage creating request")
        if self.get_bee_efs_id(efs_name) != -1:
            print("EFS named " + efs_name + " already exist!")
            return '-1'
        efs_client = boto3.client('efs')
        efs_client.create_file_system(CreationToken=efs_name, PerformanceMode=perf_mode)
        resp = efs_client.describe_file_systems(CreationToken=efs_name)
        efs_id = resp['FileSystems'][0]['FileSystemId']
        efs_client.create_tags(FileSystemId=efs_id,
                               Tags=[{'Key': 'Name', 'Value': efs_name}])
        self.wait_bee_efs(efs_name)
        print('Created new BEE EFS:' + efs_id)
        return efs_id

    # Get the id of bee efs, if not exist, -1 is returned.                     
    def get_bee_efs_id(self, efs_name):
        all_efss = boto3.client('efs').describe_file_systems()
        bee_efs_id = -1
        for efs in all_efss['FileSystems']:
            if efs['CreationToken'] == efs_name:
                bee_efs_id = efs['FileSystemId']
        return bee_efs_id

    def wait_bee_efs(self, efs_name):
        print("Wait for EFS to become available.")
        efs_client = boto3.client('efs')
        resp = efs_client.describe_file_systems(CreationToken=efs_name)
        state = resp['FileSystems'][0]['LifeCycleState']
        while state != 'available':
            resp = efs_client.describe_file_systems(CreationToken=efs_name)
            state = resp['FileSystems'][0]['LifeCycleState']

    def launch_efs_daemon(self, efs_id):
        efs_daemon_beefile = os.path.dirname(os.path.abspath(__file__)) + "efs-daemon.beefile"
        f = open(efs_daemon_beefile, "r")
        beefile = json.load(f)

=======
>>>>>>> 121b0bdf
    def launch_beeflow(self, beeflow, beefiles):
        # Initialize each task
        beeflow_tasks = {}
        for task_name in beefiles:
            beefile = beefiles[task_name]
            beetask = self.create_task(beefile)
            beeflow_tasks[task_name] = beetask
            self.__beetasks[task_name] = beetask

        # Create dependency
        for task_name in beeflow:
            beetask = beeflow_tasks[task_name]
            dependency_list = beeflow[task_name]['dependency_list']
            if len(beeflow[task_name]['dependency_list']) > 0:
                dependency_mode = beeflow[task_name]['dependency_mode']
                for dependent_name in dependency_list:
                    dependent_beetask = beeflow_tasks[dependent_name]
                    if dependency_mode == "off-line":
                        print("Creating off-line dependency:" + task_name + " --> " + dependent_name + ".")
                        end_event = dependent_beetask.get_end_event()
                        beetask.add_wait_event(end_event)
                    elif dependency_mode == "in-situ":
                        print("Creating in-situ dependency:" + task_name + " --> " + dependent_name + ".")
                        begin_event = dependent_beetask.get_begin_event()
                        beetask.add_wait_event(begin_event)

        # Launch tasks
        for task_name in beeflow_tasks:
            self.launch_task(beeflow_tasks[task_name])


def main():
    open_port = get_open_port()
    update_system_conf(open_port)
    hmac_key = getpwuid(os.getuid())[0]
    os.environ["PYRO_HMAC_KEY"] = hmac_key
    Popen(['python', '-m', 'Pyro4.naming', '-p', str(open_port)])
    sleep(5)
    bldaemon = BeeLauncherDaemon()
    daemon = Pyro4.Daemon()
    bldaemon_uri = daemon.register(bldaemon)
    ns = Pyro4.locateNS(port=open_port, hmac_key=hmac_key)
    ns.register("bee_launcher.daemon", bldaemon_uri)
    print("Bee orchestration controller started.")
    daemon.requestLoop()


def update_system_conf(open_port):
    hdir = os.path.expanduser('~')
    f = open(hdir + "/.bee/bee_conf.json", "r")
    data = json.load(f)
    f = open(hdir + "/.bee/bee_conf.json", "w")
    data["pyro4-ns-port"] = open_port
    json.dump(data, f)


def get_open_port():
    import socket
    s = socket.socket(socket.AF_INET, socket.SOCK_STREAM)
    s.bind(("", 0))
    s.listen(1)
    port = s.getsockname()[1]
    s.close()
    return port


if __name__ == "__main__":
    main()<|MERGE_RESOLUTION|>--- conflicted
+++ resolved
@@ -1,20 +1,4 @@
 #!/usr/bin/env python
-<<<<<<< HEAD
-# system
-import boto3
-import os
-import json
-import Pyro4
-import Pyro4.naming
-from subprocess import Popen
-from time import sleep
-from pwd import getpwuid
-# project
-from bee_aws_launcher import BeeAWSLauncher
-from bee_vm_launcher import BeeVMLauncher
-from bee_os_launcher import BeeOSLauncher
-from bee_charliecloud_launcher import BeeCharliecloudLauncher
-=======
 import Pyro4
 import Pyro4.naming
 from subprocess import Popen
@@ -25,7 +9,6 @@
 import getpass
 import json
 import time
->>>>>>> 121b0bdf
 
 
 @Pyro4.expose
@@ -78,47 +61,6 @@
                                               "platform": self.__beetasks[beetask_name].get_platform()}
         return tasks_and_status
 
-<<<<<<< HEAD
-    def create_bee_aws_storage(self, efs_name, perf_mode='generalPurpose'):
-        print("Bee orchestration controller: received bee-aws storage creating request")
-        if self.get_bee_efs_id(efs_name) != -1:
-            print("EFS named " + efs_name + " already exist!")
-            return '-1'
-        efs_client = boto3.client('efs')
-        efs_client.create_file_system(CreationToken=efs_name, PerformanceMode=perf_mode)
-        resp = efs_client.describe_file_systems(CreationToken=efs_name)
-        efs_id = resp['FileSystems'][0]['FileSystemId']
-        efs_client.create_tags(FileSystemId=efs_id,
-                               Tags=[{'Key': 'Name', 'Value': efs_name}])
-        self.wait_bee_efs(efs_name)
-        print('Created new BEE EFS:' + efs_id)
-        return efs_id
-
-    # Get the id of bee efs, if not exist, -1 is returned.                     
-    def get_bee_efs_id(self, efs_name):
-        all_efss = boto3.client('efs').describe_file_systems()
-        bee_efs_id = -1
-        for efs in all_efss['FileSystems']:
-            if efs['CreationToken'] == efs_name:
-                bee_efs_id = efs['FileSystemId']
-        return bee_efs_id
-
-    def wait_bee_efs(self, efs_name):
-        print("Wait for EFS to become available.")
-        efs_client = boto3.client('efs')
-        resp = efs_client.describe_file_systems(CreationToken=efs_name)
-        state = resp['FileSystems'][0]['LifeCycleState']
-        while state != 'available':
-            resp = efs_client.describe_file_systems(CreationToken=efs_name)
-            state = resp['FileSystems'][0]['LifeCycleState']
-
-    def launch_efs_daemon(self, efs_id):
-        efs_daemon_beefile = os.path.dirname(os.path.abspath(__file__)) + "efs-daemon.beefile"
-        f = open(efs_daemon_beefile, "r")
-        beefile = json.load(f)
-
-=======
->>>>>>> 121b0bdf
     def launch_beeflow(self, beeflow, beefiles):
         # Initialize each task
         beeflow_tasks = {}
