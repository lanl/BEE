#!/usr/bin/env python
import pexpect
import Pyro4
import Pyro4.naming
import subprocess
import getpass
from subprocess import Popen
from bee_aws_launcher import BeeAWSLauncher 
from bee_vm_launcher import BeeVMLauncher
from bee_os_launcher import BeeOSLauncher
from bee_charliecloud_launcher import BeeCharliecloudLauncher
import boto3
from threading import Thread
from bee_task import BeeTask
import os
import getpass
import json
import time
@Pyro4.expose
class BeeLauncherDaemon(object):
    def __init__(self):
        print("Starting Bee orchestration controller..")
        self.__beetasks = {}
        print(os.path.dirname(os.path.abspath(__file__)))
        self.__py_dir = os.path.dirname(os.path.abspath(__file__))

    def create_task(self, beefile, restore = False):
        print("Bee orchestration controller: received task creating request")
        exec_target = beefile['task_conf']['exec_target']
        beetask_name = beefile['task_conf']['task_name']
        total_tasks = len(self.__beetasks)
        if exec_target == 'bee_vm':
            beetask = BeeVMLauncher(total_tasks + 1, beefile, restore)
            self.__beetasks[beetask_name] = beetask
            return beetask
        elif exec_target == 'bee_aws':
            beetask = BeeAWSLauncher(total_tasks + 1, beefile)
            self.__beetasks[beetask_name] = beetask
            return beetask
        elif exec_target == 'bee_os':
            beetask = BeeOSLauncher(total_tasks + 1, beefile)
            self.__beetasks[beetask_name] = beetask
            return beetask
        elif exec_target == 'bee_charliecloud':
            beetask = BeeCharliecloudLauncher(total_tasks + 1, beefile, restore)
            self.__beetasks[beetask_name] = beetask
            return beetask
<<<<<<< HEAD
=======

# Need error checking for none of the above
>>>>>>> 61ddc925
        
    def launch_task(self, beetask):
        beetask.start()
    
    def create_and_launch_task(self, beefile, restore = False):
        beetask = self.create_task(beefile, restore)
        self.launch_task(beetask)

    def checkpoint_task(self, beetask_name):
        self.__beetasks[beetask_name].checkpoint()

    def terminate_task(self, beetask_name):
        beetask = self.__beetasks[beetask_name].terminate()

    def delete_task(self, beetask_name):
        beetask = self.__beetasks[beetask_name].terminate()
        del self.__beetasks[beetask_name]

    def list_all_tasks(self):
        tasks_and_status = {}
        for beetask_name in self.__beetasks:
            tasks_and_status[beetask_name] = {"status" : self.__beetasks[beetask_name].get_current_status(),
                                              "platform" : self.__beetasks[beetask_name].get_platform()}
        return tasks_and_status

    def create_bee_aws_storage(self, efs_name, perf_mode = 'generalPurpose'):
        print("Bee orchestration controller: received bee-aws storage creating request")
        if self.get_bee_efs_id(efs_name) != -1:
            print("EFS named " + efs_name + " already exist!")
            return  '-1'
        efs_client = boto3.client('efs')
        efs_client.create_file_system(CreationToken = efs_name, PerformanceMode = perf_mode)
        resp = efs_client.describe_file_systems(CreationToken = efs_name)
        efs_id = resp['FileSystems'][0]['FileSystemId']
        efs_client.create_tags(FileSystemId = efs_id,
                               Tags=[{'Key':'Name', 'Value':efs_name}])
        self.wait_bee_efs(efs_name)
        print('Created new BEE EFS:' + efs_id)
        return efs_id

    # Get the id of bee efs, if not exist, -1 is returned.                     
    def get_bee_efs_id(self, efs_name):
        all_efss = boto3.client('efs').describe_file_systems()
        bee_efs_id = -1
        for efs in all_efss['FileSystems']:
            if efs['CreationToken'] == efs_name:
                bee_efs_id = efs['FileSystemId']
        return bee_efs_id

    def wait_bee_efs(self, efs_name):
        print("Wait for EFS to become available.")
        efs_client = boto3.client('efs')
        resp = efs_client.describe_file_systems(CreationToken = efs_name)
        state = resp['FileSystems'][0]['LifeCycleState']
        while state != 'available':
            resp = efs_client.describe_file_systems(CreationToken = efs_name)
            state = resp['FileSystems'][0]['LifeCycleState']

    def launch_efs_daemon(self, efs_id):
        efs_daemon_beefile = os.path.dirname(os.path.abspath(__file__)) + "efs-daemon.beefile"
        f = open(efs_daemon_beefile, "r")
        beefile = json.load(f)

    def launch_beeflow(self, beeflow, beefiles):
        # Initialize each task
        beeflow_tasks = {}
        for task_name in beefiles:
            beefile = beefiles[task_name]
            beetask = self.create_task(beefile)
            beeflow_tasks[task_name] = beetask
            self.__beetasks[task_name] = beetask
            
        # Create dependency
        for task_name in beeflow:
            beetask = beeflow_tasks[task_name]
            dependency_list = beeflow[task_name]['dependency_list']
            if len(beeflow[task_name]['dependency_list']) > 0:
                dependency_mode = beeflow[task_name]['dependency_mode']
                for dependent_name in dependency_list:
                    dependent_beetask = beeflow_tasks[dependent_name]
                    if dependency_mode == "off-line":
                        print("Creating off-line dependecy:" + task_name + " --> " + dependent_name + ".")
                        end_event = dependent_beetask.get_end_event()
                        beetask.add_wait_event(end_event)
                    elif dependency_mode == "in-situ":
                        print("Creating in-situ dependecy:" + task_name + " --> " + dependent_name + ".")
                        begin_event = dependent_beetask.get_begin_event()
                        beetask.add_wait_event(begin_event)
        
        # Launch tasks
        for task_name in beeflow_tasks:
            self.launch_task(beeflow_tasks[task_name])

def main():
    open_port = get_open_port()
    update_system_conf(open_port)
    #Pyro4.naming.startNSloop(port = open_port, hmac = getpass.getuser())
    Popen(['python', '-m', 'Pyro4.naming', '-k', getpass.getuser(), '-p', str(open_port)])
    time.sleep(1)
    bldaemon = BeeLauncherDaemon()
    daemon = Pyro4.Daemon()
    bldaemon_uri = daemon.register(bldaemon)
    ns = Pyro4.locateNS(port = open_port, hmac_key = getpass.getuser())
    ns.register("bee_launcher.daemon", bldaemon_uri)
    print("Bee orchestration controller started.")    
    daemon.requestLoop()
    
def update_system_conf(open_port):
    hdir = os.path.expanduser('~')
    f = open(hdir + "/.bee/bee_conf.json", "r")
    data = json.load(f)
    f = open(hdir + "/.bee/bee_conf.json", "w")
    data["pyro4-ns-port"] = open_port
    json.dump(data, f)

def get_open_port():
        import socket
        s = socket.socket(socket.AF_INET, socket.SOCK_STREAM)
        s.bind(("",0))
        s.listen(1)
        port = s.getsockname()[1]
        s.close()
        return port

if __name__=="__main__":
    main()<|MERGE_RESOLUTION|>--- conflicted
+++ resolved
@@ -45,11 +45,6 @@
             beetask = BeeCharliecloudLauncher(total_tasks + 1, beefile, restore)
             self.__beetasks[beetask_name] = beetask
             return beetask
-<<<<<<< HEAD
-=======
-
-# Need error checking for none of the above
->>>>>>> 61ddc925
         
     def launch_task(self, beetask):
         beetask.start()
