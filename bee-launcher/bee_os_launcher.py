--- conflicted
+++ resolved
@@ -33,12 +33,6 @@
 
         self.__current_status = 0 #Initializing
 
-        self.storage_mode = False
-
-        if ("storage" in beefile and beefile['storage'] == "true"):
-            self.storage_mode = True
-            
-
         # User configuration
         self.__task_conf = beefile['task_conf']
         self.__bee_os_conf = beefile['exec_env_conf']['bee_os']
@@ -80,10 +74,7 @@
         self.__current_status = 1 # initialized
 
     def run(self):
-        if (self.storage_mode == False):
-            self.launch()
-        else:
-            self.launch_storage()
+        self.launch()
 
     def launch(self):
         self.__current_status = 3 # Launching
@@ -111,20 +102,6 @@
             self.general_run()
         self.__current_status = 5 # finished
 
-<<<<<<< HEAD
-    def launch_storage(self):
-        self.__current_status = 3 # Launching
-        self.terminate()
-        self.create_key()
-        self.launch_stack()
-        self.wait_for_nodes()
-        self.get_master_node()
-        self.get_worker_nodes()
-        self.setup_sshkey()
-        self.setup_sshconfig()
-        self.setup_hostname()
-        self.setup_hostfile()
-=======
     def setup_storage(self):
         # set nfs on master
         self.__bee_os_list[0].set_nfs_master();
@@ -132,7 +109,6 @@
         for i in range(1, len(self.__bee_os_list)):
             worker = self.__bee_os_list[i]
             worker.set_nfs_worker(master_private_ip)
->>>>>>> 47aef68a
 
 
     def wait_for_others(self):
@@ -336,14 +312,11 @@
                 docker_script_path = '/root/general_script.sh'
             else:
                 docker_script_path = '/home/{}/general_script.sh'.format(self.__docker_conf['docker_username'])
-<<<<<<< HEAD
-=======
                 for bee_os in self.__bee_os_list:
                     bee_os.docker_seq_run('cp -r /home/{}/.ssh /root/'.format(self.__docker_conf['docker_username']),
                                             local_pfwd = run_conf['local_port_fwd'],
                                             remote_pfwd = run_conf['remote_port_fwd'], 
                                             async = False)
->>>>>>> 47aef68a
             
             master.copy_to_master(local_script_path, node_script_path)
             master.set_file_permssion(node_script_path)
@@ -363,15 +336,12 @@
             else:
                 docker_script_path = '/home/{}/mpi_script.sh'.format(self.__docker_conf['docker_username'])
                 hostfile_path = '/home/{}/hostfile'.format(self.__docker_conf['docker_username'])
-<<<<<<< HEAD
-=======
                 for bee_os in self.__bee_os_list:
                     bee_os.docker_seq_run('cp -r /home/{}/.ssh /root/'.format(self.__docker_conf['docker_username']),
                                             local_pfwd = run_conf['local_port_fwd'],
                                             remote_pfwd = run_conf['remote_port_fwd'], 
                                             async = False)
 			
->>>>>>> 47aef68a
             
             master.copy_to_master(local_script_path, node_script_path)
             master.set_file_permssion(node_script_path)
@@ -407,6 +377,11 @@
             else:
                 docker_script_path = '/home/{}/mpi_script.sh'.format(self.__docker_conf['docker_username'])
                 hostfile_path = '/home/{}/hostfile'.format(self.__docker_conf['docker_username'])
+                for bee_os in self.__bee_os_list:
+                    bee_os.docker_seq_run('cp -r /home/{}/.ssh /root/'.format(self.__docker_conf['docker_username']),
+                                            local_pfwd = run_conf['local_port_fwd'],
+                                            remote_pfwd = run_conf['remote_port_fwd'], 
+                                            async = False)
 
             master.copy_to_master(local_script_path, node_script_path)
             for bee_os in self.__bee_os_list:
