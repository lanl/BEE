[tool.poetry]
name = "hpc-beeflow"
version = "0.1.9dev"
description = "A software package for containerizing HPC applications and managing job workflows"


authors = [
    "BEE-LANL Dev Team <bee-dev@lanl.gov>"
]

readme = "README.rst"

repository = "https://github.com/lanl/BEE"

keywords = [
    "bee",
    "hpc",
    "workflow",
    "cluster",
    "computing"
]

classifiers = [
    "Environment :: Console",
    "Environment :: OpenStack",
    "Environment :: Other Environment",
    "Intended Audience :: Developers",
    "Intended Audience :: Science/Research",
    "License :: Other/Proprietary License",
    "Natural Language :: English",
    "Operating System :: OS Independent",
    "Programming Language :: Python :: 3",
    "Programming Language :: Python :: Implementation :: CPython",
    "Topic :: Scientific/Engineering",
    "Topic :: System :: Clustering",
    "Topic :: System :: Distributed Computing",
    "Topic :: System :: Logging",
    "Topic :: System :: Monitoring"
]

packages = [
    { include = "beeflow" }
]

[tool.poetry.scripts]
beeflow = 'beeflow.client.bee_client:main'
beecloud = 'beeflow.cloud_launcher:main'

[tool.poetry.dependencies]

# Python version (>=3.8.3, <=3.12.2)
python = ">=3.8.3,<=3.12.2"

# Package dependencies
Flask = { version = "^2.0" }
<<<<<<< HEAD
Jinja2 = { version = "<3.1" }
neo4j = { version = "^1.7.4" }
fastapi = { version = "0.109.2" }
uvicorn = { version = "0.27.1" }
=======
neo4j = { version = "^5" }
>>>>>>> 6a14f4a6
PyYAML = { version = "^6.0.1" }
flask_restful = "0.3.9"
cwl-utils = "^0.16"
APScheduler = "^3.6.3"
jsonpickle = "^2.2.0"
# Fix for urllib3 2.0 breaking change (similar error to this https://github.com/docker/docker-py/issues/3113)
requests = "<2.29.0"
requests-unixsocket = "^0.3.0"
python-daemon = "^2.3.1"
gunicorn = "^20.1.0"
# typer version 0.6 and above seem to be throwing an AssertionError with no
# attached info
typer = "^0.5.0"
# Seems to be required for Flux
cffi = "^1.15.1"
celery = { version = "^5.3.4", extras = ["redis", "sqlalchemy"] }
# Fix for poetry/docutils related bug
docutils = "0.18.1"

# Cloud optional dependencies
google-api-python-client = { version = "^2.66.0", optional = true }
python-openstackclient = { version = "^6.0.0", optional = true }
python-heatclient = { version = "^3.1.0", optional = true }

[tool.poetry.extras]
cloud_extras = ["google-api-python-client", "python-openstackclient", "python-heatclient"]

[tool.poetry.dev-dependencies]
# Developer dependencies
pycodestyle = { version = ">=2.5.0" }
# Newer version of pydocstyle break pylama
pydocstyle = "6.1.1"
pyflakes = "3.0.1"
pylama = "8.4.1"
pylint = "2.15.9"
pytest = "7.2.0"
pytest-mock = "3.3.1"
# This is commented out until we can figure out why it's causing `poetry update` to loop forever
sphinx = "^6"
sphinx-rtd-theme = "^1.0"
cwltool = "^3.0.20200324120055"

[build-system]
requires = ["poetry>=0.12"]
build-backend = "poetry.masonry.api"<|MERGE_RESOLUTION|>--- conflicted
+++ resolved
@@ -53,14 +53,9 @@
 
 # Package dependencies
 Flask = { version = "^2.0" }
-<<<<<<< HEAD
-Jinja2 = { version = "<3.1" }
-neo4j = { version = "^1.7.4" }
 fastapi = { version = "0.109.2" }
 uvicorn = { version = "0.27.1" }
-=======
 neo4j = { version = "^5" }
->>>>>>> 6a14f4a6
 PyYAML = { version = "^6.0.1" }
 flask_restful = "0.3.9"
 cwl-utils = "^0.16"
