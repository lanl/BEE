"""CWL workflow description parser.

Parses the contents of a CWL file and generates the graph representation of parsed workflows and
tools in the graph database. This parser supports a subset of the CWL v1.0 standard. It is
inspired by the CWL parser written by the CWL parser written by the SABER team at John Hopkins
University (see SABER project at https://github.com/aplbrain/saber).
"""
import sys
import argparse
import json
import os
import traceback
import yaml
import cwl_utils.parser.cwl_v1_2 as cwl_parser
from schema_salad.exceptions import ValidationException  # noqa (pylama can't find the exception)

from beeflow.common.config_driver import BeeConfig as bc
from beeflow.common.wf_data import (Workflow,
                                    Task,
                                    InputParameter,
                                    OutputParameter,
                                    StepInput,
                                    StepOutput,
                                    Hint,
                                    Requirement,
                                    generate_workflow_id)


if not bc.ready():
    bc.init()


# Map CWL types to Python types
type_map = {
    "string": str,
    "int": int,
    "long": int,
    "float": float,
    "double": float,
    "File": str,
    "Directory": str,
}


class CwlParseError(Exception):
    """Parser error class."""

    def __init__(self, *args):
        """Create a parser error."""
        self.args = args


class CwlParser:
    """Class for parsing CWL files."""

    def __init__(self):
        """Initialize the CWL parser interface.

        Sets the workflow interface for communication with the graph database.
        """
        self.cwl = None
        self.path = None
        self.steps = []
        self.params = None

    def parse_workflow(self, workflow_id, cwl_path, job=None):
        """Parse a CWL Workflow file and load it into the graph database.

        Returns an instance of the WorkflowInterface.

        :param workflow_id: the workflow ID
        :type workflow_id: str
        :param cwl_path: the CWL file path
        :type cwl_path: str
        :param job: the input job file (YAML or JSON)
        :type job: str
        :rtype: WorkflowInterface
        """
        self.path = cwl_path
        try:
            self.cwl = cwl_parser.load_document(cwl_path)
        except ValidationException as err:
            traceback.print_exc()
            raise CwlParseError(*err.args) from None

        if self.cwl.class_ != "Workflow":
            raise CwlParseError(f"{os.path.basename(cwl_path)} class must be Workflow")

        if job:
            # Parse input job params into self.params
            self.parse_job(job)
        else:
            self.params = {}

        def resolve_input(input_, type_):
            """Resolve workflow input parameter from job file.

            :param input_: the workflow input name
            :type input_: WorkflowInputParameter
            :param type_: the workflow input type
            :type type_: str
            :rtype: (Workflow, list of Task)
            """
            # Use parsed input parameter for input value if it exists
            input_id = _shortname(input_.id)
            if input_id not in self.params:
                return None
            if not isinstance(self.params[input_id], type_map[type_]):
                raise CwlParseError("Input/param types do not match: "
                                    f"{input_id}/{self.params[input_id]}")
            return self.params[input_id]

        workflow_name = os.path.basename(cwl_path).split(".")[0]
        workflow_inputs = {InputParameter(_shortname(input_.id), input_.type,
                                          resolve_input(input_, input_.type))
                           for input_ in self.cwl.inputs}
        workflow_outputs = {OutputParameter(_shortname(output.id), output.type, None,
                                            _shortname(output.outputSource, True))
                            for output in self.cwl.outputs}
        workflow_hints = self.parse_requirements(self.cwl.hints, as_hints=True)
        workflow_requirements = self.parse_requirements(self.cwl.requirements)

        workflow = Workflow(workflow_name, workflow_hints, workflow_requirements, workflow_inputs,
                            workflow_outputs, workflow_id)
        tasks = [self.parse_step(step, workflow_id) for step in self.cwl.steps]

        return workflow, tasks

    def parse_step(self, step, workflow_id):
        """Parse a CWL step object.

        Calling this to parse a CommandLineTool file without a corresponding
        Workflow file will fail.

        :param step: the CWL step object
        :type step: WorkflowStep
        :param workflow_id: the workflow ID
        :type workflow_id: str
        :rtype: Task
        """
        # Parse CWL file specified by run field, else parse run field as inline CommandLineTool
        if isinstance(step.run, str):
            step_run = f"{os.path.dirname(step.id)}/{step.run}"
            step_cwl = cwl_parser.load_document(step_run)
            step_id = os.path.basename(step_cwl.id).split(".")[0]
        else:
            step_cwl = step.run
            step_id = _shortname(step.id)

        if step_cwl.class_ != "CommandLineTool":
            raise CwlParseError(f"Step {step.id} class must be CommandLineTool")

        step_name = os.path.basename(step_id).split(".")[0]
        step_command = step_cwl.baseCommand
        step_inputs = self.parse_step_inputs(step.in_, step_cwl.inputs)
        step_outputs = self.parse_step_outputs(step.out, step_cwl.outputs, step_cwl.stdout,
                                               step_cwl.stderr)
        step_requirements = self.parse_requirements(step.requirements)
        step_requirements.extend(self.parse_requirements(step_cwl.requirements))
        step_hints = self.parse_requirements(step.hints, as_hints=True)
        step_hints.extend(self.parse_requirements(step_cwl.hints, as_hints=True))
        step_stdout = step_cwl.stdout
        step_stderr = step_cwl.stderr

        return Task(step_name, step_command, step_hints, step_requirements, step_inputs,
                    step_outputs, step_stdout, step_stderr, workflow_id)

    def parse_job(self, job):
        """Parse a CWL input job file.

        Input parameters are stored in the params attribute.

        :param job: the path of the input job file (YAML or JSON)
        :type job: str
        """
        if job.endswith(".yml") or job.endswith(".yaml"):
            with open(job, encoding="utf-8") as fp:
                self.params = yaml.full_load(fp)
        elif job.endswith(".json"):
            with open(job, encoding="utf-8") as fp:
                self.params = json.load(fp)
        else:
            raise CwlParseError("Unsupported input job file extension (only .yml "
                                "and .json supported)")

        for k, v in self.params.items():
            if not isinstance(k, str):
                raise CwlParseError(f"Invalid input job key: {str(k)}")
            if not isinstance(v, (str, int, float)):
                raise CwlParseError(f"Invalid input job parameter type: {type(v)}")

    @staticmethod
    def parse_step_inputs(cwl_in, step_inputs):
        """Parse step inputs from CWL step input objects.

        :param cwl_in: the step inputs from the Workflow file
        :type cwl_in: list of WorkflowStepInput
        :param step_inputs: the step inputs from the CommandLineTool file
        :type step_inputs: list of CommandInputParameter
        :rtype: list of StepInput
        """
        source_map = {_shortname(input_.id).split("/")[-1]: _shortname(input_.source)
                      for input_ in cwl_in}

        inputs = []
        for step_input in step_inputs:
            # If the input type is str, then the input is required
            # If it is a list containing 'null' and another type(s) then it is optional
            # If the input is not in the source_map but has a default value then it will
            # be set by the GDB later
            if _shortname(step_input.id) not in source_map.keys():
                if isinstance(step_input.type, str) and step_input.default is None:
                    raise CwlParseError(f"required input {_shortname(step_input.id)} "
                                        "not satisfied")
                continue

            if isinstance(step_input.type, str):
                input_type = step_input.type
            else:
                input_type = step_input.type[1]

            if step_input.inputBinding:
                inputs.append(StepInput(_shortname(step_input.id), input_type, None,
                                        step_input.default, source_map[_shortname(step_input.id)],
                                        step_input.inputBinding.prefix,
                                        step_input.inputBinding.position,
                                        step_input.inputBinding.valueFrom))
            else:
                inputs.append(StepInput(_shortname(step_input.id), input_type, None,
                                        step_input.default, source_map[_shortname(step_input.id)],
                                        None, None))

        return inputs

    @staticmethod
    def parse_step_outputs(cwl_out, step_outputs, stdout, stderr):
        """Parse step outputs from CWL step output objects.

        :param cwl_out: the step outputs from the Workflow file
        :type cwl_out: list of str
        :param step_outputs: the step outputs from the CommandLineTool file
        :type step_outputs: list of CommandOutputParameter
        :param stdout: name of file to which stdout should be redirected
        :type stdout: str or None
        :param stderr: name of file to which stderr should be redirected
        :type stderr: str or None
        :rtype: list of StepOutput
        """
        out_short = list(map(_shortname, cwl_out))
        short_id = out_short[0].split("/")[0]
        # Inline step outputs already have short_id+"/" prepended
        out_map = {(_shortname(step_output.id)
                   if _shortname(step_output.id).startswith(short_id + "/") else
                   short_id + "/" + _shortname(step_output.id)): step_output
                   for step_output in step_outputs}

        outputs = []
        for out in out_short:
            if out not in out_map.keys():
                raise CwlParseError(f"specified step output {out} not produced by CommandLineTool")

            output_type = out_map[out].type
            glob = None
            if output_type == "stdout":
                if not stdout:
                    raise CwlParseError(f"stdout capture required for step output {out} "
                                        "but not specified by CommandLineTool")
                # Fill in glob with value of stdout
                glob = stdout
            elif output_type == "stderr":
                if not stderr:
                    raise ValueError((f"stderr capture required for step output {out} "
                                      "but not specified by CommandLineTool"))
                # Fill in glob with value of stderr
                glob = stderr
            else:
                if out_map[out].outputBinding:
                    glob = out_map[out].outputBinding.glob

            outputs.append(StepOutput(out, output_type, None, glob))

        return outputs

    def _read_requirement_file(self, key, items):
        """Read in a requirement file and replace it in the parsed items."""
        base_path = os.path.dirname(self.path)
        fname = items[key]
        path = os.path.join(base_path, fname)
        try:
            with open(path, encoding='utf-8') as fp:
                items[key] = fp.read()
        except FileNotFoundError:
            msg = f'Could not find a file for {key}: {fname}'
            raise CwlParseError(msg) from None

    def parse_requirements(self, requirements, as_hints=False):
        """Parse CWL hints/requirements.

        :param requirements: the CWL requirements
        :type requirements: list of ordereddict or any cwl_utils Requirement class
        :param as_hints: parse as hints instead of requirements
        :type as_hints: bool
        :rtype: list of Hint or list of Requirement or None
        """
        reqs = []
        if not requirements:
            return reqs
        if as_hints:
            for req in requirements:
<<<<<<< HEAD
                items = {k: str(v) for k, v in req.items() if k != "class"}
                # Load in the dockerfile at parse time
=======
                items = {k: v for k, v in req.items() if k != "class"}
                # Load in files at parse time
>>>>>>> 3dd2c8de
                if 'dockerFile' in items:
                    self._read_requirement_file('dockerFile', items)
                if 'beeflow:bindMounts' in items:
                    self._read_requirement_file('beeflow:bindMounts', items)
                reqs.append(Hint(req['class'], items))
        else:
            for req in requirements:
                reqs.append(Requirement(req.class_, {k: str(v) for k, v in vars(req).items()
                                                     if k not in ("extension_fields",
                                                                  "loadingOptions", "class_")
                                                     and v is not None}))
        return reqs


def _shortname(uri, output_source=False):
    """Shorten a CWL object URI.

    e.g., file:///path/to/file#step/name -> step/name,
    or file:///path/to/file#output/output/source -> output/source if outputSource is True

    :param uri: a CWL object URI
    :type uri: str
    :param output_source: true if URI is for an outputSource object, else false
    :type output_source: bool
    """
    if output_source:
        output = uri.split("#")[-1]
        return "/".join(output.split("/")[1:])

    return uri.split("#")[-1]


def parse_args(args=None):
    """Parse arguments."""
    if args is None:
        args = sys.argv[1:]
    parser = argparse.ArgumentParser(description=sys.modules[__name__].__doc__)

    parser.add_argument("wf_file", type=str, help="CWL workflow file")
    parser.add_argument("-i", "--inputs", type=str, help="Workflow job inputs file",
                        required=False)

    return parser.parse_args(args)


def main():
    """Run the parser on a CWL Workflow and job file directly."""
    wf_id = generate_workflow_id()
    parser = CwlParser()
    args = parse_args()
    workflow, tasks = parser.parse_workflow(wf_id, args.wf_file, args.inputs)
    print("Parsed workflow:")
    print(workflow)

    print("Parsed tasks:")
    print(tasks)


if __name__ == "__main__":
    sys.exit(main())<|MERGE_RESOLUTION|>--- conflicted
+++ resolved
@@ -307,13 +307,8 @@
             return reqs
         if as_hints:
             for req in requirements:
-<<<<<<< HEAD
                 items = {k: str(v) for k, v in req.items() if k != "class"}
                 # Load in the dockerfile at parse time
-=======
-                items = {k: v for k, v in req.items() if k != "class"}
-                # Load in files at parse time
->>>>>>> 3dd2c8de
                 if 'dockerFile' in items:
                     self._read_requirement_file('dockerFile', items)
                 if 'beeflow:bindMounts' in items:
