"""BEE configuration driver module."""

from configparser import ConfigParser
import getpass
import os
import platform
import random
import shutil
import sys
import textwrap
import typer

from beeflow.common.config_validator import ConfigValidator
from beeflow.common.cli import NaturalOrderGroup
from beeflow.common import validation
from beeflow.common.tab_completion import filepath_completion


# System specific path set up
HOME_DIR = os.path.expanduser('~/')
_SYSTEM = platform.system()
if _SYSTEM == 'Linux':
    CONF_DIR = os.path.join(HOME_DIR, '.config/beeflow')
    SYSCONFIG_FILE = '/etc/beeflow/bee.conf'
    USERCONFIG_FILE = os.path.expanduser('~/.config/beeflow/bee.conf')
elif _SYSTEM == 'Darwin':
    CONF_DIR = os.path.expanduser('~/Library/Application Support/beeflow')
    SYSCONFIG_FILE = '/Library/Application Support/beeflow/bee.conf'
    USERCONFIG_FILE = os.path.expanduser(
        '~/Library/Application Support/beeflow/bee.conf')
elif _SYSTEM == 'Windows':
    CONF_DIR = os.path.expandvars(r'%APPDATA%\beeflow')
    SYSCONFIG_FILE = None
    USERCONFIG_FILE = os.path.expandvars(r'%APPDATA%\beeflow\bee.conf')
else:
    raise RuntimeError(f'System "{_SYSTEM}" is not supported')

BEE_CONFIG = os.getenv('BEE_CONFIG')
if BEE_CONFIG is not None:
    USERCONFIG_FILE = BEE_CONFIG


class BeeConfig:
    r"""Class to manage and store all BEE configuration.

    All configuration values can be retrieved by using the get(section, key)
    class method. If those particular values are not in the config file, then
    defaults will be set, or a validation error raised, based on the validation code
    within the module.

    When new configuration keys are needed, they should be added to the
    validation code, along with information about the allowed input types, and
    general text for the user. If a key isn't added, but other code tries to
    access it, then an error will be raised letting the programmer know that the
    key needs to be added to the validation. This will hopefully help manage
    complexity and act as documentation as more keys are added.

    Configuration file locations by supported platform:

    Linux:
      sysconfig_file = '/etc/beeflow/bee.conf'

      userconfig_file = '~/.config/beeflow/bee.conf'

    MacOS:
      sysconfig_file = '/Library/Application Support/beeflow/bee.conf'

      userconfig_file = '~/Library/Application Support/beeflow/bee.conf'

    Windows:
      sysconfig_file = NOT SUPPORTED. Should be windows registry.

      userconfig_file = '%APPDATA%\\beeflow\\bee.conf'
    """

    CONFIG = None

    def __init__(self, **kwargs):
        """Do not use this constructor."""
        raise RuntimeError(
            'BeeConfig is a singleton class. Call BeeConfig.init() once to initialize.'
        )

    @classmethod
    def init(cls, userconfig=None, **_kwargs):
        """Initialize BeeConfig class.

        We check the platform and read in system and user configuration files.
        Note that this only needs to be called if one needs to initialize the
        config from a different file or with different keyword arguments. If
        so, then this must be called before any calls to bc.get() are made,
        since that call will initialize the config with default settings.
        """
        global USERCONFIG_FILE
        if cls.CONFIG is not None:
            return
        config = ConfigParser()
        if userconfig is not None:
            USERCONFIG_FILE = userconfig
        # Try and read the file
        try:
            with open(USERCONFIG_FILE, encoding='utf-8') as fp:
                config.read_file(fp)
        except FileNotFoundError:
            sys.exit('Configuration file does not exist! Please try running `beeflow config new`.')
        # remove default keys from the other sections
        default_keys = list(config['DEFAULT'])
        config = {sec_name: {key: config[sec_name][key] for key in config[sec_name]
                             if sec_name == 'DEFAULT' or key not in default_keys} # noqa
                  for sec_name in config}
        # Validate the config
        cls.CONFIG = VALIDATOR.validate(config)

    @classmethod
    def userconfig_path(cls):
        """Get the path of the user config."""
        return USERCONFIG_FILE

    @classmethod
    def get(cls, sec_name, opt_name):
        """Get a configuration value.

        If this throws, then the configuration value is missing from the
        definition. Initialize the config if not already initialized. Default
        values are built into the ConfigValidator class, so there is no need
        to specify a default or a fallback here.
        """
        if cls.CONFIG is None:
            cls.init()
        try:
            return cls.CONFIG[sec_name][opt_name] # noqa (this object is subscritable)
        except KeyError:
            raise RuntimeError(
                f'Option {sec_name}::{opt_name} was not found. Please contact '
                'a BEE developer or check the validation code in '
                'beeflow/common/config_driver.py.'
            ) from None

    @staticmethod
    def resolve_path(relative_path):
        """Resolve relative paths to absolute paths.

        :param relative_path: Input path. May include "../"
        :type relative_path: string, path to file
        """
        # Discard redundant paths, iff Windows, replace(\,/)
        # Assume "~" means home dir
        relative_path = os.path.expanduser(os.path.normpath(relative_path))
        # Resolve the true path (expand relative path refs)
        tmp = os.getcwd()
        if os.path.isdir(relative_path):
            os.chdir(relative_path)
            absolute_path = os.getcwd()
        else:
            # Get desired config file name
            filename = os.path.basename(relative_path)
            os.chdir(os.path.dirname(relative_path))
            absolute_path = '/'.join([os.getcwd(), filename])
        os.chdir(tmp)
        return absolute_path


def check_yes(msg):
    """Check for a y/n answer."""
    res = input(f'{msg} [y/n] ')
    return res.lower() == 'y'


def check_choice(msg, opts):
    """Ask the user to pick from opts."""
    while True:
        value = input(f'{msg} ({",".join(opts)})')
        if value in opts:
            return value
        print(f'ERROR: invalid option: {value}')


def join_path(*pargs):
    """Join multiple dirnames together to form a path."""
    path = pargs[0]
    for part in pargs[1:]:
        path = os.path.join(path, part)
    return path


def bee_workdir_init(path, _cur_opts):
    """BEE workdir init function.

    :param path: chosen path for the bee workdir
    :param _cur_opts: current chosen options form the config generator
    :return: initialized bee workdir path
    """
    path = os.path.expanduser(path)
    if os.path.exists(path):
        return path
    if not check_yes(f'Path "{path}" does not exist.\nWould you like to create it?'):
        return path
    os.makedirs(path)
    return path


def filepath_completion_input(*pargs, **kwargs):
    """Input files/paths with tab completion."""
    with filepath_completion():
        return input(*pargs, **kwargs)


# Below is the definition of all bee config options, defaults and requirements.
# This will be used to validate config files on loading them in the BeeConfig
# singleton class above.
#
# Set up default ports, get parent's pid to offset ports.
# Windows note: uid method better but not available in Windows
if platform.system() == 'Windows':
    # Would prefer something like a uid for windows.
    OFFSET = os.getppid() % 100
else:
    OFFSET = os.getuid() % 100
DEFAULT_BOLT_PORT = 7687 + OFFSET
DEFAULT_HTTP_PORT = 7474 + OFFSET
DEFAULT_HTTPS_PORT = 7473 + OFFSET

DEFAULT_WFM_PORT = 5000 + OFFSET
DEFAULT_TM_PORT = 5050 + OFFSET
DEFAULT_SCHED_PORT = 5100 + OFFSET

DEFAULT_BEE_WORKDIR = join_path(HOME_DIR, '.beeflow')
USER = getpass.getuser()
# Create the validator
VALIDATOR = ConfigValidator('BEE configuration file and validation information.')
VALIDATOR.section('DEFAULT', info='Default bee.conf configuration section.')
VALIDATOR.option('DEFAULT', 'bee_workdir', info='main BEE workdir',
                 default=DEFAULT_BEE_WORKDIR, validator=validation.make_dir)
VALIDATOR.option('DEFAULT', 'workload_scheduler', choices=('Slurm', 'LSF', 'Flux', 'Simple'),
                 info='backend workload scheduler to interact with ')
<<<<<<< HEAD
=======
VALIDATOR.option('DEFAULT', 'use_archive', validator=validation.bool_, default=True,
                 info='use the BEE archiving functinality')
VALIDATOR.option('DEFAULT', 'delete_completed_workflow_dirs', validator=validation.bool_,
                 default=True, info='delete workflow directory for completed jobs')
>>>>>>> 9c8bdee2
VALIDATOR.option('DEFAULT', 'neo4j_image', validator=validation.file_,
                 info='neo4j container image',
                 input_fn=filepath_completion_input)
VALIDATOR.option('DEFAULT', 'redis_image', validator=validation.file_,
                 info='redis container image',
                 input_fn=filepath_completion_input)
VALIDATOR.option('DEFAULT', 'max_restarts', validator=int,
                 default=3,
                 info='max number of times beeflow will restart a component on failure')
# Workflow Manager
VALIDATOR.section('workflow_manager', info='Workflow manager section.')
# Task manager
VALIDATOR.section('task_manager',
                  info='Task manager configuration and config of container to use.')
VALIDATOR.option('task_manager', 'container_runtime', default='Charliecloud',
                 choices=('Charliecloud', 'Singularity'),
                 info='container runtime to use for configuration')
VALIDATOR.option('task_manager', 'runner_opts', default='',
                 info='special runner options to pass to the runner opts')
VALIDATOR.option('task_manager', 'background_interval', default=5,
                 validator=int,
                 info='interval at which the task manager processes queues and updates states')

# Charliecloud (depends on task_manager::container_runtime == Charliecloud)
VALIDATOR.section('charliecloud', info='Charliecloud configuration section.',
                  depends_on=('task_manager', 'container_runtime', 'Charliecloud'))
VALIDATOR.option('charliecloud', 'image_mntdir', default=join_path('/tmp', USER),
                 info='Charliecloud mount directory', validator=validation.make_dir)
# General job requirements
VALIDATOR.section('job', info='General job requirements.')
VALIDATOR.option('job', 'default_account', validator=lambda val: val.strip(),
                 info='default account to launch jobs with (leave blank if none)')
VALIDATOR.option('job', 'default_time_limit', validator=validation.time_limit,
                 info='default account time limit (leave blank if none)')
VALIDATOR.option('job', 'default_partition', validator=lambda val: val.strip(),
                 info='default partition to run jobs on (leave blank if none)')


def validate_chrun_opts(opts):
    """Ensure that chrun_opts don't contain options that'll conflict with BEE."""
    args = opts.split()
    if '--cd' in args or '-c' in args:
        raise ValueError('Initial working directory option (-c or --cd) conflicts with BEE. '
                         'Please make sure that you choose the correct working directory on '
                         'workflow submission.')
    return opts


VALIDATOR.option('charliecloud', 'chrun_opts', default='--home',
                 validator=validate_chrun_opts,
                 info='extra options to pass to ch-run')
VALIDATOR.option('charliecloud', 'setup', default='',
                 info='extra Charliecloud setup to put in a job script')
# Graph Database
VALIDATOR.section('graphdb', info='Main graph database configuration section.')
VALIDATOR.option('graphdb', 'hostname', default='localhost',
                 info='hostname of database')
VALIDATOR.option('graphdb', 'dbpass', default='password', info='password for database')
VALIDATOR.option('graphdb', 'bolt_port', default=DEFAULT_BOLT_PORT, validator=int,
                 info='port used for the BOLT API')
VALIDATOR.option('graphdb', 'http_port', default=DEFAULT_HTTP_PORT, validator=int,
                 info='HTTP port used for the graph database')
VALIDATOR.option('graphdb', 'https_port', default=DEFAULT_HTTPS_PORT,
                 info='HTTPS port used for the graph database')
VALIDATOR.option('graphdb', 'gdb_image_mntdir', default=join_path('/tmp', USER),
                 info='graph database image mount directory', validator=validation.make_dir)
VALIDATOR.option('graphdb', 'sleep_time', validator=int, default=10,
                 info='how long to wait for the graph database to come up (this can take a while, '
                      'depending on the system)')
# Builder
VALIDATOR.section('builder', info='General builder configuration section.')
VALIDATOR.option('builder', 'deployed_image_root', default='/tmp',
                 info='where to deploy container images', validator=validation.make_dir)
VALIDATOR.option('builder', 'container_output_path', default='/tmp',
                 info='container output path', validator=validation.make_dir)
VALIDATOR.option('builder', 'container_archive',
                 default=join_path(DEFAULT_BEE_WORKDIR, 'container_archive'),
                 info='container archive location')
VALIDATOR.option('builder', 'container_type', default='charliecloud',
                 info='container type to use')
# Slurmrestd (depends on DEFAULT:workload_scheduler == Slurm)
VALIDATOR.section('slurm', info='Configuration section for Slurm.',
                  depends_on=('DEFAULT', 'workload_scheduler', 'Slurm'))
VALIDATOR.option('slurm', 'use_commands', validator=validation.bool_,
                 default=(shutil.which('slurmrestd') is None),
                 info='if set, use slurm cli commands instead of slurmrestd')
DEFAULT_SLURMRESTD_SOCK = join_path('/tmp', f'slurm_{USER}_{random.randint(1, 10000)}.sock')
VALIDATOR.option('slurm', 'openapi_version', default='v0.0.38',
                 info='openapi version to use for slurmrestd')
# Scheduler
VALIDATOR.section('scheduler', info='Scheduler configuration section.')
SCHEDULER_ALGORITHMS = ('fcfs', 'backfill', 'sjf')
VALIDATOR.option('scheduler', 'algorithm', default='fcfs', choices=SCHEDULER_ALGORITHMS,
                 info='scheduling algorithm to use')
VALIDATOR.option('scheduler', 'default_algorithm', default='fcfs',
                 choices=SCHEDULER_ALGORITHMS,
                 info=('default algorithm to use'))


def print_wrap(text, next_line_indent=''):
    """Print while wrapping lines to make the output easier to read."""
    for line in textwrap.wrap(text, width=80, subsequent_indent=next_line_indent):
        print(line)


class ConfigGenerator:
    """Config generator class."""

    def __init__(self, fname, validator):
        """Construct the config generator."""
        self.fname = fname
        self.validator = validator
        self.sections = {}

    def choose_values(self):
        """Choose configuration values based on user input."""
        dirname = os.path.dirname(self.fname)
        if dirname:
            os.makedirs(dirname, exist_ok=True)
        print(f'Creating a new config: "{self.fname}".')
        print()
        print_wrap('This will walk you through creating a new configuration for BEE. '
                   'Note that you will only be required to enter values for options '
                   'without defaults. Please take a look at the other options and '
                   'their defaults before running BEE.')
        print()
        print('Please enter values for the following sections and options:')
        # Let the user choose values for each required attribute
        for sec_name, section in self.validator.sections:
            # Determine if this section is valid under the current configuration
            if not self.validator.is_section_valid(self.sections, sec_name):
                continue
            self.sections[sec_name] = {}
            printed = False
            for opt_name, option in self.validator.options(sec_name):
                # Print the section name if it hasn't already been printed.
                if not printed:
                    print()
                    print(f'## {sec_name}')
                    print()
                    print_wrap(section.info)
                    print()
                    printed = True

                # Check for a default value
                if option.default is not None:
                    default = option.default
                    value = option.validate(default)
                    print(f'Setting option "{opt_name}" to default value "{value}".')
                    print()
                    self.sections[sec_name][opt_name] = value
                    continue

                # Input and validate the value
                value = self._input_loop(opt_name, option)

                print()
                self.sections[sec_name][opt_name] = value
        return self

    def _input_loop(self, opt_name, option):
        """Run the input-validation loop."""
        # Check if there's a special input function (this allows for tab completion)
        input_fn = option.input_fn if option.input_fn is not None else input
        # Start of input loop
        value = None
        while value is None:
            print_wrap(f'{opt_name} - {option.info}')
            if option.choices is not None:
                print(f'(allowed values: {",".join(option.choices)})')
            value = input_fn(f'{opt_name}: ')
            # Validate the input
            try:
                option.validate(value)
            except ValueError as err:
                print('ERROR:', err)
                value = None
        return value

    def save(self):
        """Save the config to a file."""
        print()
        print('The following configuration options were chosen:')
        for sec_name, section in self.sections.items():
            print()
            print(f'[{sec_name}]')
            for opt_name in section:
                print(f'{opt_name} = {section[opt_name]}')
        print()
        ans = input('Would you like to save this config? [y/n] ')
        if ans.lower() != 'y':
            print('Quitting without saving')
            return
        try:
            with open(self.fname, 'w', encoding='utf-8') as fp:
                print('# BEE Configuration File', file=fp)
                for sec_name, section in self.sections.items():
                    if not section:
                        continue
                    print(file=fp)
                    print(f'[{sec_name}]'.format(sec_name), file=fp)
                    for opt_name in section:
                        print(f'{opt_name} = {section[opt_name]}', file=fp)
        except FileNotFoundError:
            print('Configuration file does not exist!')
        print(70 * '#')
        print('Before running BEE, check defaults in the configuration file:',
              f'\n\t{self.fname}',
              '\n ** See documentation for values you should refrain from editing! **',
              '\n ** Include job options (such as account) required for this system.**')
        print('\n(Try `beeflow config info` to see more about each option)')
        print(70 * '#')


app = typer.Typer(no_args_is_help=True, add_completion=False, cls=NaturalOrderGroup)


@app.command()
def validate(path: str = typer.Argument(default=USERCONFIG_FILE,
                                        help='Path to config file')):
    """Validate an existing configuration file."""
    BeeConfig.init(path)


@app.command()
def info():
    """Display some info about bee.conf's various options."""
    print('# BEE Configuration')
    print()
    print_wrap(VALIDATOR.description)
    print()
    for sec_name, section in VALIDATOR.sections:
        print(f'## {sec_name}')
        print()
        print_wrap(section.info)
        if section.depends_on is not None:
            deps = section.depends_on
            print()
            print_wrap(f'Section required if {deps[0]}::{deps[1]} == "{deps[2]}".')
        print()
        print('Options:')
        for opt_name, option in VALIDATOR.options(sec_name):
            print_wrap(f'* {opt_name} - {option.info}', '  ')
            if option.choices is not None:
                print(f'    * allowed values: {",".join(option.choices)}')
        print()


@app.command()
def new(path: str = typer.Argument(default=USERCONFIG_FILE,
                                   help='Path to new config file')):
    """Create a new config file."""
    if os.path.exists(path):
        if check_yes(f'Path "{path}" already exists.\nWould you like to save a copy of it?'):
            i = 1
            backup_path = f'{path}.{i}'
            while os.path.exists(backup_path):
                i += 1
                backup_path = f'{path}.{i}'
            shutil.copy(path, backup_path)
            print(f'Saved old config to "{backup_path}".')
            print()
    ConfigGenerator(path, VALIDATOR).choose_values().save()


@app.command()
def show(path: str = typer.Argument(default=USERCONFIG_FILE,
                                    help='Path to config file')):
    """Show the contents of bee.conf."""
    if not os.path.exists(path):
        print('The bee.conf does not exist yet. Please run `beeflow config new`.')
        return
    print(f'# {path}')
    with open(path, encoding='utf-8') as fp:
        print(fp.read(), end='')
# Ignore C901: "'ConfigGenerator.choose_values' is too complex" - I disagree, if
#              it's just based on LOC, then there are a number `print()` functions
#              that are increasing the line count
# pylama:ignore=C901<|MERGE_RESOLUTION|>--- conflicted
+++ resolved
@@ -233,13 +233,10 @@
                  default=DEFAULT_BEE_WORKDIR, validator=validation.make_dir)
 VALIDATOR.option('DEFAULT', 'workload_scheduler', choices=('Slurm', 'LSF', 'Flux', 'Simple'),
                  info='backend workload scheduler to interact with ')
-<<<<<<< HEAD
-=======
 VALIDATOR.option('DEFAULT', 'use_archive', validator=validation.bool_, default=True,
                  info='use the BEE archiving functinality')
 VALIDATOR.option('DEFAULT', 'delete_completed_workflow_dirs', validator=validation.bool_,
                  default=True, info='delete workflow directory for completed jobs')
->>>>>>> 9c8bdee2
 VALIDATOR.option('DEFAULT', 'neo4j_image', validator=validation.file_,
                  info='neo4j container image',
                  input_fn=filepath_completion_input)
