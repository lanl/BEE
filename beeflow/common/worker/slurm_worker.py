"""Slurm worker for work load management.

Using pyslurm for interface to slurm api where possible
For now build command for submitting batch job.
"""

import os
import sys
import string
import subprocess
import time
import json
import urllib
import requests_unixsocket

from beeflow.common.worker.worker import Worker
<<<<<<< HEAD
from beeflow.common.crt.crt_interface import ContainerRuntimeInterface
from beeflow.common.config.config_driver import BeeConfig

# Check configuration file for container runtime, Charliecloud by default.
bc = BeeConfig()
supported_runtimes = ['Charliecloud', 'Chuck'] 
if bc.userconfig.has_section('task_manager'):
    tm_crt = bc.userconfig['task_manager'].get('container_runtime', 'Charliecloud')
    if tm_crt not in supported_runtimes:
        print(f'*** Container runtime {tm_crt} not supported! ***')
else:
    tm_crt = 'Charliecloud'

print(f'The container runtime is {tm_crt}')
if tm_crt == 'Charliecloud':
   from beeflow.common.crt.crt_drivers import CharliecloudDriver as CrtDriver
elif tm_crt == 'Chuck':
   from beeflow.common.crt.crt_drivers import ChuckDriver as CrtDriver
=======

def get_ccname(image_path):
    """Strip directories & .tar, .tar.gz, tar.xz, or .tgz from image path."""
    name = os.path.basename(image_path).rsplit('.', 2)
    if name[-1] in ['gz', 'xz']:
        name.pop()
    if name[-1] in ['tar', 'tgz']:
        name.pop()
    name = '.'.join(name)
    return name
>>>>>>> a163ad53


def build_text(task, template_file):
    """Build text for task script use template if it exists."""
    job_template = ''
    try:
        template_f = open(template_file, 'r')
        job_template = template_f.read()
        template_f.close()
    except OSError:
        print('\nNo job_template: creating a simple job template!')
        job_template = '#! /bin/bash\n#SBATCH\n'
    template = string.Template(job_template)
    job_text = template.substitute({'name': task.name, 'id': task.id})
    crt_text = CRT.script_text(task)
    job_text += crt_text
    return job_text


def write_script(task):
    """Build task script; returns (1, filename) or (-1, error_message)."""
    # for now using fixed directory for task manager scripts and write them out
    # we may keep them in memory and only write for a debug or logging option
    # make directory (now uses date, should be workflow name or id?)
    template_file = os.path.expanduser('~/.beeflow/worker/job.template')
    template_dir = os.path.dirname(template_file)
    script_dir = template_dir + '/workflow-' + time.strftime("%Y%m%d-%H%M%S")
    os.makedirs(script_dir, exist_ok=True)
    task_text = build_text(task, template_file)
    task_script = script_dir + '/' + task.name + '-' + str(task.id) + '.sh'
    success = -1
    try:
        script_f = open(task_script, 'w')
        script_f.write(task_text)
        script_f.close()
        success = 1
    except subprocess.CalledProcessError as error:
        task_script = error.output.decode('utf-8')
    return success, task_script

def query_job(job_id, session, slurm_url):
    query_status = 1
    resp = session.get(f'{slurm_url}/job/{job_id}')
    if resp.status_code != 200:
        query_success = -1
        job_state = f"Unable to query job id {job_id}."
    else:
        status = json.loads(resp.text)
        job_state = status['job_state']
        query_success = 1
    return query_success, job_state


def cancel_job(job_id, session, slurm_url):
    cancel_success = 1
    resp = session.delete(f'{slurm_url}/job/{job_id}')
    if resp.status_code != 200:
        cancel_success = -1
        job_state = f"Unable to cancel job id {job_id}."
    else:
        job_state = "CANCELLED"
    return cancel_success, job_state

def submit_job(script, session, slurm_url):
    """Worker submits job-returns (job_id, job_state), or (-1, error)."""
    job_id = -1
    try:
        job_st = subprocess.check_output(['sbatch', '--parsable', script],
                                         stderr=subprocess.STDOUT)
        job_id = int(job_st)
    except subprocess.CalledProcessError as error:
        job_status = error.output.decode('utf-8')
    _, job_state = query_job(job_id, session, slurm_url)
    return job_id, job_state


class SlurmWorker(Worker):
    """The Worker for systems where Slurm is the Work Load Manager.

    Implements Worker using pyslurm, except submit_task uses subprocess.
    """
    def __init__(self, **kwargs):
        """Create a new Slurm Worker object.

        """

        self.slurm_socket = kwargs.get('slurm_socket',f'/tmp/slurm_{os.getlogin()}.sock')
        self.session = requests_unixsocket.Session()
        encoded_path = urllib.parse.quote(self.slurm_socket, safe="")
        # Note: Socket path is encoded, http request is not generally. 
        self.slurm_url = f"http+unix://{encoded_path}/slurm/v0.0.35"

    def submit_task(self, task):
        """Worker builds & submits script."""
        build_success, task_script = write_script(task)
        if build_success:
            job_id, job_state = submit_job(task_script,
                                           self.session, self.slurm_url)
        else:
            job_id = build_success
            job_state = task_script
        return job_id, job_state

    def query_task(self, job_id):
        """Worker queries job; returns (1, job_state), or (-1, error_msg)."""
        query_success, job_state = query_job(job_id, self.session, self.slurm_url)
        return query_success, job_state

    def cancel_task(self, job_id):
        """Worker cancels job; returns (1, job_state), or (-1, error_msg)."""
        cancel_success = 1
        resp = self.session.delete(f'{self.slurm_url}/job/{job_id}')
        if resp.status_code != 200:
            cancel_success = -1
<<<<<<< HEAD
            job_state = ('Cannot cancel job, invalid id ' + str(job_id) + '.')
        return cancel_success, job_state


CRT = ContainerRuntimeInterface(CrtDriver)
=======
            job_state = f"Unable to cancel job id {job_id}."
        else:
            job_state = "CANCELLED"
        return cancel_success, job_state
>>>>>>> a163ad53
<|MERGE_RESOLUTION|>--- conflicted
+++ resolved
@@ -14,7 +14,6 @@
 import requests_unixsocket
 
 from beeflow.common.worker.worker import Worker
-<<<<<<< HEAD
 from beeflow.common.crt.crt_interface import ContainerRuntimeInterface
 from beeflow.common.config.config_driver import BeeConfig
 
@@ -33,7 +32,7 @@
    from beeflow.common.crt.crt_drivers import CharliecloudDriver as CrtDriver
 elif tm_crt == 'Chuck':
    from beeflow.common.crt.crt_drivers import ChuckDriver as CrtDriver
-=======
+
 
 def get_ccname(image_path):
     """Strip directories & .tar, .tar.gz, tar.xz, or .tgz from image path."""
@@ -44,7 +43,6 @@
         name.pop()
     name = '.'.join(name)
     return name
->>>>>>> a163ad53
 
 
 def build_text(task, template_file):
@@ -159,15 +157,10 @@
         resp = self.session.delete(f'{self.slurm_url}/job/{job_id}')
         if resp.status_code != 200:
             cancel_success = -1
-<<<<<<< HEAD
-            job_state = ('Cannot cancel job, invalid id ' + str(job_id) + '.')
-        return cancel_success, job_state
-
-
-CRT = ContainerRuntimeInterface(CrtDriver)
-=======
             job_state = f"Unable to cancel job id {job_id}."
         else:
             job_state = "CANCELLED"
         return cancel_success, job_state
->>>>>>> a163ad53
+
+
+CRT = ContainerRuntimeInterface(CrtDriver)