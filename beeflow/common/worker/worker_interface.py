--- conflicted
+++ resolved
@@ -14,13 +14,8 @@
     Requires an implemented subclass of Worker to function.
     """
 
-<<<<<<< HEAD
-    def __init__(self, worker=SlurmWorker):
-        """Initialize workload interface with a driver, SlurmWorker by default.
-=======
     def __init__(self, worker=SlurmWorker, **kwargs):
         """Initialize the workload interface with a workload driver, SlurmWorker by default.
->>>>>>> a163ad53
 
         :param worker: the work load driver (SlurmWorker by default)
         :type worker: subclass of Worker
