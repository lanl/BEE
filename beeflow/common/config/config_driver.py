--- conflicted
+++ resolved
@@ -68,50 +68,18 @@
             # Get absolute path
             self.userconfig_file = self.resolve_path(self.userconfig_file)
         except FileNotFoundError:
-<<<<<<< HEAD
-            # Create directory based on relative path
-            os.makedirs(os.path.dirname(self.userconfig_file), exist_ok=True)
-            self.userconfig_file = self.resolve_path(self.userconfig_file)
-=======
             # If user specified relative paths, make them absolute
             self.userconfig_file = self.resolve_path(self.userconfig_file)
             # Set workdir path as same as bee.conf
->>>>>>> 3b000088
             default_workdir = os.path.dirname(self.userconfig_file)
             default_dict = {
                 'name': 'DEFAULT',
                 'bee_workdir': str(default_workdir),
                 }
-<<<<<<< HEAD
-            try:
-                graphdb_dict = kwargs['graphdb_dict']
-            except KeyError:
-                if platform.system() == 'Windows':
-                    # Need something like a uid for windows.
-                    offset = 0
-                else:
-                    offset = os.getuid()%100         
-                graphdb_dict = {
-                    'name': 'graphdb',
-                    'hostname': 'localhost',
-                    'dbpass': 'password',
-                    'bolt_port': 7687+offset,
-                    'http_port': 7474+offset,
-                    'https_port': 7473+offset,
-                    'gdb_image': '/usr/projects/beedev/neo4j-3-5-17.tar.gz',
-                    'gdb_image_mntdir': default_workdir,
-                }
-            with open(self.userconfig_file, 'w') as conf_fh:
-                conf_fh.write("# BEE CONFIGURATION FILE #")
-                conf_fh.close()
-            self.add_value('user','DEFAULT', {'bee_workdir':str(default_workdir)})
-            self.add_value('user','graphdb',graphdb_dict)
-=======
             with open(self.userconfig_file, 'w') as conf_fh:
                 conf_fh.write("# BEE CONFIGURATION FILE #")
                 conf_fh.close()
             self.add_section('user','DEFAULT',{'bee_workdir':str(default_workdir)})
->>>>>>> 3b000088
 
     def add_section(self, conf, section, keyvalue):
             """Add a new section to the system or user config file.
@@ -137,13 +105,6 @@
                 raise NotImplementedError('Only user, system, or both are config \
                                            file options')
             for conf_file,conf_obj in zip(conf_files,conf_objs):
-<<<<<<< HEAD
-                # Update conf_obj with current file as written
-                with open(conf_file, 'r')as conf_fh:
-                    # Object reads filehandle
-                    conf_obj.read_file(conf_fh)
-                    conf_fh.close()
-=======
                 # Update conf_obj with current file as written, if exists
                 try:
                     with open(conf_file, 'r')as conf_fh:
@@ -154,16 +115,12 @@
                     # If file doesn't exist, try to create one.
                     pass
                      
->>>>>>> 3b000088
                 # Insert new value
                 try:
                     conf_obj[section]
                 except KeyError:
                     conf_obj[section] = {}
                 finally:
-<<<<<<< HEAD
-                    conf_obj[section] = keyvalue
-=======
                     # Update if values already present
                     try:
                         conf_obj[section].update(keyvalue)
@@ -176,7 +133,6 @@
                 except PermissionError as e:
                     raise PermissionError('Do you have write access to {}?'.\
                                            format(conf_file)) from e
->>>>>>> 3b000088
                 # Write altered conf_obj back to file
                 with open(conf_file, 'w')as conf_fh:
                     conf_fh.write("# BEE CONFIGURATION FILE #\n")
