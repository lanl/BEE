"""BEE configuration driver module."""

from configparser import ConfigParser
import os
import platform


class BeeConfig:
    r"""Class to manage and store all BEE configuration.

    BeeConfig.sysconfig is a ConfigParser object of system configurations.
    BeeConfig.userconfig is a ConfigParser object of user configurations.

    Configuration file locations by supported platform:
    Linux:
      sysconfig_file = '/etc/beeflow/bee.conf'
      userconfig_file = '~/.config/beeflow/bee.conf'
    MacOS:
      sysconfig_file = '/Library/Application Support/beeflow/bee.conf'
      userconfig_file = '~/Library/Application Support/beeflow/bee.conf'
    Windows:
      sysconfig_file = NOT SUPPORTED. Should be windows registry.
      userconfig_file = '%APPDATA%\beeflow\bee.conf'
    """

    def __init__(self, **kwargs):
        """Initialize BeeConfig class.

        We check the platform and read in system and user configuration files.
        If the user configuration file doesn't exist we create it with a [DEFAULT] section.
        """
        self.sysconfig = ConfigParser()
        self.userconfig = ConfigParser()
        system = platform.system()
        if system == "Linux":
            self.sysconfig_file = '/etc/beeflow/bee.conf'
            try:
                # Accept user_config option
                self.userconfig_file = kwargs['userconfig']
            except KeyError:
                self.userconfig_file = os.path.expanduser('~/.config/beeflow/bee.conf')
        elif system == "Darwin":
            self.sysconfig_file = '/Library/Application Support/beeflow/bee.conf'
<<<<<<< HEAD
            try:
                # Accept user_config option
                self.userconfig_file = kwargs['userconfig']
            except KeyError:
                self.userconfig_file = os.path.\
                  expanduser('~/Library/Application Support/beeflow/bee.conf')
=======
            self.userconfig_file = os.path.expanduser(
                '~/Library/Application Support/beeflow/bee.conf')
>>>>>>> e11b26a6
        elif system == "Windows":
            self.sysconfig_file = ''
            try:
                # Accept user_config option
                self.userconfig_file = kwargs['userconfig']
            except KeyError:
                self.userconfig_file = os.path.expandvars(r'%APPDATA%\beeflow\bee.conf')

        try:
            with open(self.sysconfig_file) as sysconf_file:
                self.sysconfig.read_file(sysconf_file)
                sysconf_file.close()
        except FileNotFoundError:
            pass

        try:
            with open(self.userconfig_file) as userconf_file:
                self.userconfig.read_file(userconf_file)
                userconf_file.close()
            # Get absolute path
            self.userconfig_file = self.resolve_path(self.userconfig_file)
        except FileNotFoundError:
            # If user specified relative paths, make them absolute
            self.userconfig_file = self.resolve_path(self.userconfig_file)
            # Set workdir path as same as bee.conf
            default_workdir = os.path.dirname(self.userconfig_file)
            with open(self.userconfig_file, 'w') as conf_fh:
                conf_fh.write("# BEE CONFIGURATION FILE #")
                conf_fh.close()
            self.modify_section('user',
                                'DEFAULT',
                                {'bee_workdir': str(default_workdir)})

    def modify_section(self, conf, section, keyvalue, replace=False):
        """Add a new section to the system or user config file.

        :param conf: which config file to edit
        :type conf: string, 'user', 'system', or 'both'
        :param section: configuration file section
        :type section: string
        :param keyvalue: configuration variable
        :type key: dict
        """
        if conf == 'user':
            conf_files = [self.userconfig_file]
            conf_objs = [self.userconfig]
        elif conf == 'system':
            conf_files = [self.sysconfig_file]
            conf_objs = [self.sysconfig]
        elif conf == 'both':
            conf_files = [self.userconfig_file,
                          self.sysconfig_file]
            conf_objs = [self.userconfig,
                         self.sysconfig]
        else:
            raise NotImplementedError('Only user, system, or both are config \
                                       file options')
        for conf_file, conf_obj in zip(conf_files, conf_objs):
            # Update conf_obj with current file as written, if exists
            try:
                with open(conf_file, 'r')as conf_fh:
                    # Object reads filehandle
                    conf_obj.read_file(conf_fh)
                    conf_fh.close()
            except FileNotFoundError:
                # If file doesn't exist, try to create one.
                pass
            # Insert new value
            try:
                conf_obj[section]
            except KeyError:
                conf_obj[section] = {}
            finally:
                # If over-write (replace) requested, handle as exception
                if replace:
                    raise TypeError
                # Update if values already present
                try:
                    # If user wants to over-write, dont try to update
                    if replace:
                        raise TypeError
                    conf_obj[section].update(keyvalue)
                # Set if value not present
                except TypeError:
                    conf_obj[section] = keyvalue
            try:
                # Make sure conf_file path exists
                os.makedirs(os.path.dirname(conf_file), exist_ok=True)
            except PermissionError as err:
                raise PermissionError('Do you have write access to {}?'.
                                      format(conf_file)) from err
            # Write altered conf_obj back to file
            with open(conf_file, 'w')as conf_fh:
                conf_fh.write("# BEE CONFIGURATION FILE #\n")
                # Object writes to filehandle
                conf_obj.write(conf_fh)
                conf_fh.close()

    @staticmethod
    def resolve_path(relative_path):
        """Resolve relative paths to absolute paths.

        :param relative_path: Input path. May include "../"
        :type relative_path: string, path to file
        """
        # Discard redundant paths, iff Windows, replace(\,/)
        relative_path = os.path.normpath(relative_path)
        # Get desired config file name
        filename = os.path.basename(relative_path)
        # Resolve the true path (expand relative path refs)
        tmp = os.getcwd()
        os.chdir(os.path.dirname(relative_path))
        absolute_path = '/'.join([os.getcwd(), filename])
        os.chdir(tmp)
        return absolute_path<|MERGE_RESOLUTION|>--- conflicted
+++ resolved
@@ -41,17 +41,8 @@
                 self.userconfig_file = os.path.expanduser('~/.config/beeflow/bee.conf')
         elif system == "Darwin":
             self.sysconfig_file = '/Library/Application Support/beeflow/bee.conf'
-<<<<<<< HEAD
-            try:
-                # Accept user_config option
-                self.userconfig_file = kwargs['userconfig']
-            except KeyError:
-                self.userconfig_file = os.path.\
-                  expanduser('~/Library/Application Support/beeflow/bee.conf')
-=======
             self.userconfig_file = os.path.expanduser(
                 '~/Library/Application Support/beeflow/bee.conf')
->>>>>>> e11b26a6
         elif system == "Windows":
             self.sysconfig_file = ''
             try:
