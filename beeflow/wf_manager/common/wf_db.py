"""Contains functions for managing a database for workflow and task information."""

import sqlite3
from sqlite3 import Error
from collections import namedtuple
<<<<<<< HEAD
=======
import os
>>>>>>> 1068ad27
from beeflow.common.config_driver import BeeConfig as bc


def create_connection():
    """Create a new connection with the workflow database."""
<<<<<<< HEAD
    bee_workdir = bc.get('DEFAULT', 'bee_workdir')
    db_file = bee_workdir + '/workflow.db'
=======
    db_file = os.path.join(bc.get('DEFAULT', 'bee_workdir'), 'workflow.db')
>>>>>>> 1068ad27
    conn = None
    try:
        conn = sqlite3.connect(db_file)
        return conn
    except Error as error:
        print(error)
    return conn


def create_table(stmt):
    """Create a new table in the database."""
    with create_connection() as conn:
        try:
            cursor = conn.cursor()
            cursor.execute(stmt)
        except Error as error:
            print(error)


def run(stmt, params=None):
    """Run the sql statement on the database. Doesn't return anything."""
    with create_connection() as conn:
        try:
            cursor = conn.cursor()
            if params:
                cursor.execute(stmt, params)
            else:
                cursor.execute(stmt)
            conn.commit()
        except Error as error:
            print(error)


def get(stmt, params=None):
    """Run the sql statement on the database and return the result."""
    with create_connection() as conn:
        try:
            cursor = conn.cursor()
            if params:
                cursor.execute(stmt, params)
            else:
                cursor.execute(stmt)
            result = cursor.fetchall()
        except Error as error:
            print(f'Error in get: {error}')
            result = None
        return result


def table_exists(table_name):
    """Return true if a table exists and false if not."""
    stmt = f"SELECT name FROM sqlite_master WHERE type='table' AND name='{table_name}';"
    result = get(stmt)
    if len(result) != 0:
        return True
    else:
        return False


def get_table_length(table):
    """Returns the number of rows in a table."""
    stmt = f"SELECT COUNT(*) from {table}"
    result = get(stmt)
    rows = result[0][0]
    return rows


def init_info():
    """Insert a new workflow into the database."""
    stmt = """INSERT INTO info (wfm_port, tm_port, sched_port, num_workflows)
                                    VALUES(?, ?, ?, ?);"""
    run(stmt, [-1, -1, -1, 0])


def init_tables():
    """Create the database."""
    # Create tables if they don't exist
    # Create new database
    workflows_stmt = """CREATE TABLE IF NOT EXISTS workflows (
                            id INTEGER PRIMARY KEY,
                            -- Set workflow ID to unique.
                            workflow_id INTEGER UNIQUE,
                            name TEXT,
                            status TEST NOT NULL,
                            run_dir STR,
                            bolt_port INTEGER,
                            gdb_pid INTEGER
                                                           );"""

    tasks_stmt = """CREATE TABLE IF NOT EXISTS tasks (
                    id INTEGER PRIMARY KEY,
                    task_id INTEGER UNIQUE,
                    workflow_id INTEGER NOT NULL,
                    name TEXT,
                    resource TEXT,
                    status TEXT,
                    slurm_id INTEGER,
                    FOREIGN KEY (workflow_id)
                        REFERENCES workflows (workflow_id)
                            ON DELETE CASCADE
                            ON UPDATE NO ACTION);"""

    info_stmt = """CREATE TABLE IF NOT EXISTS info (
                       id INTEGER PRIMARY KEY,
                       wfm_port INTEGER,
                       tm_port INTEGER,
                       sched_port INTEGER,
                       num_workflows INTEGER
                       );"""

    if not table_exists('workflows'):
        create_table(workflows_stmt)
    if not table_exists('tasks'):
        create_table(tasks_stmt)
    if not table_exists('info'):
        create_table(info_stmt)
        init_info()


Info = namedtuple("Info", "id wfm_port tm_port sched_port num_workflows")


def get_info():
    """"Return an info object containing port information."""
    stmt = "SELECT * FROM info"
    result = get(stmt)
    info = Info(*result[0])
    return info


def get_wfm_port():
    """Return workflow manager port."""
    stmt = "SELECT wfm_port FROM info"
    result = get(stmt)
    wfm_port = result[0][0]
    return wfm_port


def get_tm_port():
    """Return task manager port."""
    stmt = "SELECT tm_port FROM info"
    result = get(stmt)
    tm_port = result[0][0]
    return tm_port


def get_sched_port():
    """Return scheduler port."""
    stmt = "SELECT sched_port FROM info"
    result = get(stmt)
    sched_port = result[0][0]
    return sched_port


def get_num_workflows():
    """Return scheduler port."""
    stmt = "SELECT num_workflows FROM info"
    result = get(stmt)
    sched_port = result[0][0]
    return sched_port


def increment_num_workflows():
    """Set workflow manager port."""
    stmt = "UPDATE info SET num_workflows = num_workflows + 1"
    run(stmt)


def set_wfm_port(new_port):
    """Set workflow manager port."""
    if not table_exists('info'):
        # Initialize the database
        init_tables()

    stmt = "UPDATE info SET wfm_port=?"
    run(stmt, [new_port])


def set_tm_port(new_port):
    """Set workflow manager port."""
    if not table_exists('info'):
        # Initialize the database
        init_tables()
    stmt = "UPDATE info SET tm_port=?"
    run(stmt, [new_port])


def set_sched_port(new_port):
    """Set workflow manager port."""
    if not table_exists('info'):
        # Initialize the database
        init_tables()
    stmt = "UPDATE info SET sched_port=?"
    run(stmt, [new_port])


def add_workflow(workflow_id, name, status, run_dir, bolt_port, gdb_pid):
    """Insert a new workflow into the database."""
    if not table_exists('workflows'):
        # Initialize the database
        init_tables()

    stmt = """INSERT INTO workflows (workflow_id, name, status, run_dir,
                                        bolt_port, gdb_pid)
                                    VALUES(?, ?, ?, ?, ?, ?);"""
    run(stmt, [workflow_id, name, status, run_dir, bolt_port, gdb_pid])


def update_workflow_state(workflow_id, status):
    """Update the status in a workflow in the database."""
    stmt = "UPDATE workflows SET status=? WHERE workflow_id=?"
    run(stmt, [status, workflow_id])


Workflow = namedtuple("Workflow", "id workflow_id name status run_dir bolt_port gdb_pid")


def get_workflow_state(workflow_id):
    """Return the bolt port associated with a workflow."""
    stmt = "SELECT state FROM workflows WHERE workflow_id=?"
    result = get(stmt, [workflow_id])[0]
    state = result[0]
    return state


def get_bolt_port(workflow_id):
    """Return the bolt port associated with a workflow."""
    stmt = "SELECT bolt_port FROM workflows WHERE workflow_id=?"
    result = get(stmt, [workflow_id])
    result = get(stmt, [workflow_id])[0]
    bolt_port = result[0]
    return bolt_port


def get_gdb_pid(workflow_id):
    """Return the bolt port associated with a workflow."""
    stmt = "SELECT gdb_pid FROM workflows WHERE workflow_id=?"
    result = get(stmt, [workflow_id])[0]
    gdb_pid = result[0]
    return gdb_pid


def get_run_dir(workflow_id):
    """Return the bolt port associated with a workflow."""
    stmt = "SELECT run_dir FROM workflows WHERE workflow_id=?"
    result = get(stmt, [workflow_id])[0]
    run_dir = result[0]
    return run_dir


def get_workflow(workflow_id):
    """Return a workflow object."""
    stmt = "SELECT * FROM workflows WHERE workflow_id=?"
    result = get(stmt, [workflow_id])[0]
    workflow = Workflow(*result)
    return workflow


def get_workflows():
    """Return a list of all the workflows."""
    stmt = "SELECT * FROM workflows"
    result = get(stmt)
    workflows = [Workflow(*workflow) for workflow in result]
    return workflows


def add_task(task_id, workflow_id, name, status):
    """Add a task to the database associated with the workflow id specified."""
    stmt = "INSERT INTO tasks (task_id, workflow_id, name, resource, status,"\
           "slurm_id) VALUES(?, ?, ?, ?, ?, ?)"
    run(stmt, [task_id, workflow_id, name, "", status, -1])


Task = namedtuple("Task", "id task_id workflow_id name resource status"
                  " slurm_id")


def get_tasks(workflow_id):
    """Get all tasks associated with a particular workflow."""
    stmt = "SELECT * FROM tasks WHERE workflow_id=?"
    result = get(stmt, [workflow_id])
    print(f'TASK {result}')
    tasks = [Task(*task) for task in result]
    return tasks


def delete_workflow(workflow_id):
    """Delete a workflow from the database."""
    stmt = "DELETE FROM workflows WHERE workflow_id=?"
    run(stmt, [workflow_id])


def update_task_state(task_id, workflow_id, status):
    """Update the state of a task."""
    stmt = "UPDATE tasks SET status=? WHERE task_id=? AND workflow_id=? "
    run(stmt, [status, task_id, workflow_id])


def get_task(task_id, workflow_id):
    """Get a task associed with a workflow."""
    stmt = "SELECT * FROM task WHERE task_id=? AND workflow_id=?"
    result = get(stmt, [task_id, workflow_id])
    return result


def delete_task(task_id, workflow_id):
    """Delete a task associed with a workflow."""
    stmt = "DELETE FROM tasks WHERE task_id=? AND workflow_id=?"
    run(stmt, [task_id, workflow_id])<|MERGE_RESOLUTION|>--- conflicted
+++ resolved
@@ -3,21 +3,13 @@
 import sqlite3
 from sqlite3 import Error
 from collections import namedtuple
-<<<<<<< HEAD
-=======
 import os
->>>>>>> 1068ad27
 from beeflow.common.config_driver import BeeConfig as bc
 
 
 def create_connection():
     """Create a new connection with the workflow database."""
-<<<<<<< HEAD
-    bee_workdir = bc.get('DEFAULT', 'bee_workdir')
-    db_file = bee_workdir + '/workflow.db'
-=======
     db_file = os.path.join(bc.get('DEFAULT', 'bee_workdir'), 'workflow.db')
->>>>>>> 1068ad27
     conn = None
     try:
         conn = sqlite3.connect(db_file)
