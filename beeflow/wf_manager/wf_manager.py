--- conflicted
+++ resolved
@@ -1,12 +1,9 @@
 """Start up the workflow manager connecting all of the endpoints."""
 
 from flask import Flask
-<<<<<<< HEAD
-from flask_restful import Api
-=======
 from beeflow.common.api import BeeApi
+# Need to double check if bc is actuallly needed here
 from beeflow.common.config_driver import BeeConfig as bc
->>>>>>> 82b72582
 
 from beeflow.wf_manager.resources.wf_list import WFList
 from beeflow.wf_manager.resources.wf_actions import WFActions
