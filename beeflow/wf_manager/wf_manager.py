"""Start up the workflow manager connecting all of the endpoints."""

from flask import Flask
from beeflow.common.api import BeeApi

from beeflow.wf_manager.resources.wf_list import WFList
from beeflow.wf_manager.resources.wf_actions import WFActions
from beeflow.wf_manager.resources.wf_update import WFUpdate

from beeflow.wf_manager.resources import wf_utils
<<<<<<< HEAD
import beeflow.common.log as bee_logging
from beeflow.wf_manager.common import wf_db
=======
>>>>>>> 9ba8fdc7


def create_app():
    """Create flask app object and add REST endpoints."""
    app = Flask(__name__)
    api = BeeApi(app)

    # Add endpoints
    api.add_resource(WFList, '/bee_wfm/v1/jobs/')
    api.add_resource(WFActions, '/bee_wfm/v1/jobs/<string:wf_id>')
    api.add_resource(WFUpdate, '/bee_wfm/v1/jobs/update/')
    return app


if __name__ == '__main__':
    flask_app = create_app()
    bee_workdir = wf_utils.get_bee_workdir()
<<<<<<< HEAD
    handler = bee_logging.save_log(bee_workdir=bee_workdir, log=log, logfile='wf_manager.log')
    wfm_listen_port = wf_utils.get_open_port()
    wf_db.set_wfm_port(wfm_listen_port)
=======
>>>>>>> 9ba8fdc7
    flask_app.run(debug=False, port=str(wfm_listen_port))<|MERGE_RESOLUTION|>--- conflicted
+++ resolved
@@ -8,11 +8,7 @@
 from beeflow.wf_manager.resources.wf_update import WFUpdate
 
 from beeflow.wf_manager.resources import wf_utils
-<<<<<<< HEAD
-import beeflow.common.log as bee_logging
 from beeflow.wf_manager.common import wf_db
-=======
->>>>>>> 9ba8fdc7
 
 
 def create_app():
@@ -30,10 +26,7 @@
 if __name__ == '__main__':
     flask_app = create_app()
     bee_workdir = wf_utils.get_bee_workdir()
-<<<<<<< HEAD
-    handler = bee_logging.save_log(bee_workdir=bee_workdir, log=log, logfile='wf_manager.log')
-    wfm_listen_port = wf_utils.get_open_port()
-    wf_db.set_wfm_port(wfm_listen_port)
-=======
->>>>>>> 9ba8fdc7
-    flask_app.run(debug=False, port=str(wfm_listen_port))+    # handler = bee_logging.save_log(bee_workdir=bee_workdir, log=log, logfile='wf_manager.log')
+    # wfm_listen_port = wf_utils.get_open_port()
+    # wf_db.set_wfm_port(wfm_listen_port)
+    # flask_app.run(debug=False, port=str(wfm_listen_port))