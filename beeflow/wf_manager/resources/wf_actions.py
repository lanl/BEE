--- conflicted
+++ resolved
@@ -4,12 +4,7 @@
 from flask_restful import Resource, reqparse
 from beeflow.common import log as bee_logging
 from beeflow.wf_manager.resources import wf_utils
-<<<<<<< HEAD
-#import beeflow.wf_manager.wf_manager as wf_manager
-import beeflow.wf_manager.wf_manager
-=======
 from beeflow.common.gdb.neo4j_driver import Neo4JNotRunning
->>>>>>> a81cb050
 
 from beeflow.common.db import wfm_db 
 from beeflow.common.db.bdb import connect_db
@@ -28,7 +23,6 @@
 
     def post(self, wf_id):
         """Start workflow. Send ready tasks to the task manager."""
-<<<<<<< HEAD
         db = connect_db(wfm_db, DB_NAME)
         wfi = wf_utils.get_workflow_interface(wf_id)
         state = wfi.get_workflow_state()
@@ -45,27 +39,27 @@
         db.workflows.update_workflow_state(wf_id, 'Running')
         resp = make_response(jsonify(msg='Started workflow!', status='ok'), 200)
         return resp
-=======
-        try:
-            wfi = wf_utils.get_workflow_interface(wf_id)
-            state = wfi.get_workflow_state()
-            if state in ('RUNNING', 'PAUSED', 'COMPLETED'):
-                resp = make_response(jsonify(msg='Cannot start workflow it is '
-                                     f'{state.lower()}.',
-                                             status='ok'), 200)
-                return resp
-            wfi.execute_workflow()
-            tasks = wfi.get_ready_tasks()
-            wf_utils.schedule_submit_tasks(wf_id, tasks)
-            wf_id = wfi.workflow_id
-            wf_utils.update_wf_status(wf_id, 'Running')
-            wf_db.update_workflow_state(wf_id, 'Running')
-            resp = make_response(jsonify(msg='Started workflow!', status='ok'), 200)
-            return resp
-        except Neo4JNotRunning:
-            return make_response(jsonify(msg='Workflow has already completed',
-                                         status='bad request'), 400)
->>>>>>> a81cb050
+#=======
+#        try:
+#            wfi = wf_utils.get_workflow_interface(wf_id)
+#            state = wfi.get_workflow_state()
+#            if state in ('RUNNING', 'PAUSED', 'COMPLETED'):
+#                resp = make_response(jsonify(msg='Cannot start workflow it is '
+#                                     f'{state.lower()}.',
+#                                             status='ok'), 200)
+#                return resp
+#            wfi.execute_workflow()
+#            tasks = wfi.get_ready_tasks()
+#            wf_utils.schedule_submit_tasks(wf_id, tasks)
+#            wf_id = wfi.workflow_id
+#            wf_utils.update_wf_status(wf_id, 'Running')
+#            wf_db.update_workflow_state(wf_id, 'Running')
+#            resp = make_response(jsonify(msg='Started workflow!', status='ok'), 200)
+#            return resp
+#        except Neo4JNotRunning:
+#            return make_response(jsonify(msg='Workflow has already completed',
+#                                         status='bad request'), 400)
+#>>>>>>> develop
 
     @staticmethod
     def get(wf_id):
