--- conflicted
+++ resolved
@@ -2,12 +2,9 @@
 
 from flask import make_response, jsonify
 from flask_restful import Resource, reqparse
-<<<<<<< HEAD
-from beeflow.cli import log
+#from beeflow.cli import log
 from beeflow.wf_manager.common import wf_db
-=======
 from beeflow.common.log import main_log as log
->>>>>>> 1068ad27
 from beeflow.wf_manager.resources import wf_utils
 
 
@@ -29,15 +26,8 @@
             return resp
         wfi.execute_workflow()
         tasks = wfi.get_ready_tasks()
-<<<<<<< HEAD
-        # Submit ready tasks to the scheduler
-        allocation = wf_utils.submit_tasks_scheduler(log, tasks)  #NOQA
-        # Submit tasks to TM
-        wf_utils.submit_tasks_tm(wf_id, log, tasks, allocation)
-=======
         wf_utils.schedule_submit_tasks(log, tasks)
         wf_id = wfi.workflow_id
->>>>>>> 1068ad27
         wf_utils.update_wf_status(wf_id, 'Running')
         wf_db.update_workflow_state(wf_id, 'Running')
         resp = make_response(jsonify(msg='Started workflow!', status='ok'), 200)
@@ -110,12 +100,7 @@
         elif option == 'resume' and wf_state == 'PAUSED':
             wfi.resume_workflow()
             tasks = wfi.get_ready_tasks()
-<<<<<<< HEAD
-            allocation = wf_utils.submit_tasks_scheduler(log, tasks)
-            wf_utils.submit_tasks_tm(wf_id, log, tasks, allocation)
-=======
             wf_utils.schedule_submit_tasks(log, tasks)
->>>>>>> 1068ad27
             wf_utils.update_wf_status(wf_id, 'Running')
             wf_db.update_workflow_state(wf_id, 'Running')
             log.info("Workflow Paused")
