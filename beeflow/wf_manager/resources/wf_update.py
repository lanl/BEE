--- conflicted
+++ resolved
@@ -39,12 +39,6 @@
     # We use tar directly since tarfile is apparently very slow
     workflows_dir = wf_utils.get_workflows_dir()
     subprocess.call(['tar', '-czf', archive_path, wf_id], cwd=workflows_dir)
-    pid = db.workflows.get_gdb_pid(wf_id)
-    # Wait for Graph database to be down (max 10 seconds)
-    for _ in range(10):
-        if not dep_manager.kill_gdb(pid):
-            break
-        time.sleep(1)
     remove_wf_dir = bc.get('DEFAULT', 'delete_completed_workflow_dirs')
     if remove_wf_dir:
         log.info('Removing Workflow Directory')
@@ -54,11 +48,6 @@
 def archive_fail_workflow(db, wf_id):
     """Archive and fail a workflow."""
     archive_workflow(db, wf_id, final_state='Failed')
-<<<<<<< HEAD
-    # pid = db.info.get_gdb_pid()
-    # dep_manager.kill_gdb(pid)
-=======
->>>>>>> b6ae3397
 
 
 def set_dependent_tasks_dep_fail(db, wfi, wf_id, task):
@@ -147,12 +136,8 @@
                 wf_id = wfi.workflow_id
                 log.info(f"Workflow {wf_id} Completed")
                 archive_workflow(db, state_update.wf_id)
-<<<<<<< HEAD
-                # pid = db.info.get_gdb_pid()
-                # dep_manager.kill_gdb(pid)
-=======
                 log.info('Workflow Completed')
->>>>>>> b6ae3397
+
 
         # If the job failed and it doesn't include a checkpoint-restart hint,
         # then fail the entire workflow
