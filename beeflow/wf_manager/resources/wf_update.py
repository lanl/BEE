"""Contains the workflow update REST endpoint."""

import os
import json
import shutil
import subprocess
import time
import jsonpickle

from flask import make_response, jsonify
from flask_restful import Resource, reqparse
from beeflow.wf_manager.common import wf_db
from beeflow.wf_manager.resources import wf_utils
<<<<<<< HEAD
from beeflow.wf_manager.common import dep_manager
from beeflow.common.log import main_log as log
=======
from beeflow.common import log as bee_logging


log = bee_logging.setup(__name__)
>>>>>>> 9ba8fdc7


def archive_workflow(wf_id):
    """Archive a workflow after completion."""
    # Archive Config
    workflow_dir = wf_utils.get_workflow_dir(wf_id)
    shutil.copyfile(os.path.expanduser("~") + '/.config/beeflow/bee.conf',
                    workflow_dir + '/' + 'bee.conf')

    wf_db.update_workflow_state(wf_id, 'Archived')
    wf_utils.update_wf_status(wf_id, 'Archived')

    bee_workdir = wf_utils.get_bee_workdir()
    archive_dir = os.path.join(bee_workdir, 'archives')
    os.makedirs(archive_dir, exist_ok=True)
    archive_path = f'../archives/{wf_id}.tgz'
    # We use tar directly since tarfile is apparently very slow
    workflows_dir = wf_utils.get_workflows_dir()
    subprocess.call(['tar', '-czf', archive_path, wf_id], cwd=workflows_dir)


class WFUpdate(Resource):
    """Class to interact with an existing workflow."""

    def __init__(self):
        """Set up arguments."""
        self.reqparse = reqparse.RequestParser()
        self.reqparse.add_argument('wf_id', type=str, location='json',
                                   required=True)
        self.reqparse.add_argument('task_id', type=str, location='json',
                                   required=True)
        self.reqparse.add_argument('job_state', type=str, location='json',
                                   required=True)
        self.reqparse.add_argument('metadata', type=str, location='json',
                                   required=False)
        self.reqparse.add_argument('task_info', type=str, location='json',
                                   required=False)
        self.reqparse.add_argument('output', location='json', required=False)

    def put(self):
        """Update the state of a task from the task manager."""
        data = self.reqparse.parse_args()
        wf_id = data['wf_id']
        task_id = data['task_id']
        job_state = data['job_state']

        wfi = wf_utils.get_workflow_interface(wf_id, log)
        task = wfi.get_task_by_id(task_id)
        wfi.set_task_state(task, job_state)
        wf_db.update_task_state(task_id, wf_id, job_state)
        # wf_profiler.add_state_change(task, job_state)

        # Get metadata from update if available
        if 'metadata' in data:
            if data['metadata'] is not None:
                metadata = jsonpickle.decode(data['metadata'])
                wfi.set_task_metadata(task, metadata)

        bee_workdir = wf_utils.get_bee_workdir()
        # Get output from the task
        if 'metadata' in data:
            if data['metadata'] is not None:
                metadata = jsonpickle.decode(data['metadata'])
                old_metadata = wfi.get_task_metadata(task)
                old_metadata.update(metadata)
                wfi.set_task_metadata(task, old_metadata)

        if 'output' in data and data['output'] is not None:
            fname = f'{wfi.workflow_id}_{task.id}_{int(time.time())}.json'
            task_output_path = os.path.join(bee_workdir, fname)
            with open(task_output_path, 'w', encoding='utf8') as fp:
                json.dump(json.loads(data['output']), fp, indent=4)

        if 'task_info' in data and data['task_info'] is not None:
            task_info = jsonpickle.decode(data['task_info'])
            checkpoint_file = task_info['checkpoint_file']
            new_task = wfi.restart_task(task, checkpoint_file)
            if new_task is None:
                log.info('No more restarts')
                state = wfi.get_task_state(task)
                return make_response(jsonify(status=f'Task {task_id} set to {job_state}'))
            # Submit the restart task
            tasks = [new_task]
            wf_utils.schedule_submit_tasks(wf_id, log, tasks)
            return make_response(jsonify(status='Task {task_id} restarted'))

        if job_state in ('COMPLETED', 'FAILED'):
            for output in task.outputs:
                if output.glob is not None:
                    wfi.set_task_output(task, output.id, output.glob)
                else:
                    wfi.set_task_output(task, output.id, "temp")
            tasks = wfi.finalize_task(task)
            state = wfi.get_workflow_state()
            if tasks and state != 'PAUSED':
                wf_utils.schedule_submit_tasks(wf_id, log, tasks)

            if wfi.workflow_completed():
                log.info("Workflow Completed")
                # Save the profile
                # wf_profiler.save()
                wf_id = wfi.workflow_id
                archive_workflow(wf_id)
                pid = wf_db.get_gdb_pid(wf_id)
                dep_manager.kill_gdb(pid)

        resp = make_response(jsonify(status=(f'Task {task_id} belonging to WF {wf_id} set to'
                                             f'{job_state}')), 200)
        return resp<|MERGE_RESOLUTION|>--- conflicted
+++ resolved
@@ -11,15 +11,11 @@
 from flask_restful import Resource, reqparse
 from beeflow.wf_manager.common import wf_db
 from beeflow.wf_manager.resources import wf_utils
-<<<<<<< HEAD
 from beeflow.wf_manager.common import dep_manager
-from beeflow.common.log import main_log as log
-=======
+#from beeflow.common.log import main_log as log
 from beeflow.common import log as bee_logging
 
-
 log = bee_logging.setup(__name__)
->>>>>>> 9ba8fdc7
 
 
 def archive_workflow(wf_id):
