"""Contains the workflow update REST endpoint."""

import os
import json
import shutil
import subprocess
import time
import jsonpickle

from flask import make_response, jsonify
from flask_restful import Resource, reqparse
from beeflow.wf_manager.common import wf_db
from beeflow.wf_manager.resources import wf_utils
<<<<<<< HEAD
from beeflow.wf_manager.common import dep_manager
from beeflow.cli import log
=======
from beeflow.common.log import main_log as log
>>>>>>> 1068ad27


def archive_workflow(wf_id):
    """Archive a workflow after completion."""
    # Archive Config
    workflow_dir = wf_utils.get_workflow_dir(wf_id)
    shutil.copyfile(os.path.expanduser("~") + '/.config/beeflow/bee.conf',
                    workflow_dir + '/' + 'bee.conf')

    wf_db.update_workflow_state(wf_id, 'Archived')
    wf_utils.update_wf_status(wf_id, 'Archived')

    bee_workdir = wf_utils.get_bee_workdir()
    archive_dir = os.path.join(bee_workdir, 'archives')
    os.makedirs(archive_dir, exist_ok=True)
    archive_path = f'../archives/{wf_id}.tgz'
    # We use tar directly since tarfile is apparently very slow
    workflows_dir = wf_utils.get_workflows_dir()
    subprocess.call(['tar', '-czf', archive_path, wf_id], cwd=workflows_dir)


class WFUpdate(Resource):
    """Class to interact with an existing workflow."""

    def __init__(self):
        """Set up arguments."""
        self.reqparse = reqparse.RequestParser()
        self.reqparse.add_argument('wf_id', type=str, location='json',
                                   required=True)
        self.reqparse.add_argument('task_id', type=str, location='json',
                                   required=True)
        self.reqparse.add_argument('job_state', type=str, location='json',
                                   required=True)
        self.reqparse.add_argument('metadata', type=str, location='json',
                                   required=False)
        self.reqparse.add_argument('task_info', type=str, location='json',
                                   required=False)
        self.reqparse.add_argument('output', location='json', required=False)

    def put(self):
        """Update the state of a task from the task manager."""
        data = self.reqparse.parse_args()
        wf_id = data['wf_id']
        task_id = data['task_id']
        job_state = data['job_state']

        wfi = wf_utils.get_workflow_interface(wf_id)
        task = wfi.get_task_by_id(task_id)
        wfi.set_task_state(task, job_state)
        wf_db.update_task_state(task_id, wf_id, job_state)
        # wf_profiler.add_state_change(task, job_state)

        # Get metadata from update if available
        if 'metadata' in data:
            if data['metadata'] is not None:
                metadata = jsonpickle.decode(data['metadata'])
                wfi.set_task_metadata(task, metadata)

        bee_workdir = wf_utils.get_bee_workdir()
        # Get output from the task
        if 'metadata' in data:
            if data['metadata'] is not None:
                metadata = jsonpickle.decode(data['metadata'])
                old_metadata = wfi.get_task_metadata(task)
                old_metadata.update(metadata)
                wfi.set_task_metadata(task, old_metadata)

        if 'output' in data and data['output'] is not None:
            fname = f'{wfi.workflow_id}_{task.id}_{int(time.time())}.json'
            task_output_path = os.path.join(bee_workdir, fname)
            with open(task_output_path, 'w', encoding='utf8') as fp:
                json.dump(json.loads(data['output']), fp, indent=4)

        if 'task_info' in data and data['task_info'] is not None:
            task_info = jsonpickle.decode(data['task_info'])
            checkpoint_file = task_info['checkpoint_file']
            new_task = wfi.restart_task(task, checkpoint_file)
            if new_task is None:
                log.info('No more restarts')
                state = wfi.get_task_state(task)
                return make_response(jsonify(status=f'Task {task_id} set to {job_state}'))
            # Submit the restart task
            tasks = [new_task]
            wf_utils.schedule_submit_tasks(log, tasks)
            return make_response(jsonify(status='Task {task_id} restarted'))

        if job_state in ('COMPLETED', 'FAILED'):
            for output in task.outputs:
                if output.glob is not None:
                    wfi.set_task_output(task, output.id, output.glob)
                else:
                    wfi.set_task_output(task, output.id, "temp")
            tasks = wfi.finalize_task(task)
            state = wfi.get_workflow_state()
            if tasks and state != 'PAUSED':
<<<<<<< HEAD
                allocation = wf_utils.submit_tasks_scheduler(log, tasks)
                wf_utils.submit_tasks_tm(wf_id, log, tasks, allocation)
=======
                wf_utils.schedule_submit_tasks(log, tasks)
>>>>>>> 1068ad27

            if wfi.workflow_completed():
                log.info("Workflow Completed")
                # Save the profile
                # wf_profiler.save()
                wf_id = wfi.workflow_id
                archive_workflow(wf_id)
                pid = wf_db.get_gdb_pid(wf_id)
                dep_manager.kill_gdb(pid)

        resp = make_response(jsonify(status=f'Task {task_id} belonging to WF {wf_id} set to {job_state}'), 200)
        return resp<|MERGE_RESOLUTION|>--- conflicted
+++ resolved
@@ -11,12 +11,8 @@
 from flask_restful import Resource, reqparse
 from beeflow.wf_manager.common import wf_db
 from beeflow.wf_manager.resources import wf_utils
-<<<<<<< HEAD
 from beeflow.wf_manager.common import dep_manager
-from beeflow.cli import log
-=======
 from beeflow.common.log import main_log as log
->>>>>>> 1068ad27
 
 
 def archive_workflow(wf_id):
@@ -112,12 +108,7 @@
             tasks = wfi.finalize_task(task)
             state = wfi.get_workflow_state()
             if tasks and state != 'PAUSED':
-<<<<<<< HEAD
-                allocation = wf_utils.submit_tasks_scheduler(log, tasks)
-                wf_utils.submit_tasks_tm(wf_id, log, tasks, allocation)
-=======
                 wf_utils.schedule_submit_tasks(log, tasks)
->>>>>>> 1068ad27
 
             if wfi.workflow_completed():
                 log.info("Workflow Completed")
