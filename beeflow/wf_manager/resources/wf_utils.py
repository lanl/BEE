--- conflicted
+++ resolved
@@ -24,22 +24,12 @@
     return workflows_dir
 
 
-<<<<<<< HEAD
-def get_workflow_dir(wf_id):
-    """Get the workflows directory from beeflow."""
-    workflow_dir = os.path.join(get_workflows_dir(), wf_id)
-    return workflow_dir
-
-
-def create_workflow_dir(wf_id):
-=======
 def get_workflow_script_dir(wf_id):
     """Get the workflow script dir for a particular workflow."""
     return os.path.join(get_workflows_script_dir(), wf_id)
 
 
 def create_wf_dir(wf_id):
->>>>>>> 1068ad27
     """Create the workflows directory."""
     os.makedirs(get_workflow_script_dir(wf_id))
 
@@ -132,37 +122,34 @@
     return wfi
 
 
-<<<<<<< HEAD
 def tm_url():
     """Get Task Manager url."""
     #tm_listen_port = bc.get('task_manager', 'listen_port')
     tm_listen_port = wf_db.get_tm_port()
     task_manager = "bee_tm/v1/task/"
     return f'http://127.0.0.1:{tm_listen_port}/{task_manager}'
-=======
+
 # Base URLs for the TM and the Scheduler
 TM_URL = "bee_tm/v1/task/"
 SCHED_URL = "bee_sched/v1/"
 
->>>>>>> 1068ad27
 
 def _connect_tm():
     """Return a connection to the TM."""
     return Connection(bc.get('task_manager', 'socket'))
 
-<<<<<<< HEAD
+
 def sched_url():
     """Get Scheduler url."""
     scheduler = "bee_sched/v1/"
     #sched_listen_port = bc.get('scheduler', 'listen_port')
     sched_listen_port = wf_db.get_sched_port()
     return f'http://127.0.0.1:{sched_listen_port}/{scheduler}'
-=======
+
 
 def _connect_scheduler():
     """Return a connection to the Scheduler."""
     return Connection(bc.get('scheduler', 'socket'))
->>>>>>> 1068ad27
 
 
 def _resource(component, tag=""):
@@ -232,7 +219,7 @@
         return "Did not work"
     return resp.json()
 
-<<<<<<< HEAD
+
 def get_open_port():
     s = socket.socket(socket.AF_INET, socket.SOCK_STREAM)
     s.bind(("",0))
@@ -240,12 +227,10 @@
     port = s.getsockname()[1]
     s.close()
     return port
-=======
 
 def schedule_submit_tasks(log, tasks):
     """Schedule and then submit tasks to the TM."""
     # Submit ready tasks to the scheduler
     allocation = submit_tasks_scheduler(log, tasks)  #NOQA
     # Submit tasks to TM
-    submit_tasks_tm(log, tasks, allocation)
->>>>>>> 1068ad27
+    submit_tasks_tm(log, tasks, allocation)