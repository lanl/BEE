"""Utility functions for wf_manager resources."""

import os
import shutil
import requests
import jsonpickle

from beeflow.common import log as bee_logging
from beeflow.common.config_driver import BeeConfig as bc
from beeflow.common.gdb import neo4j_driver
from beeflow.common.wf_interface import WorkflowInterface
from beeflow.common.connection import Connection
from beeflow.common import paths
from beeflow.common.db import wfm_db
from beeflow.common.db.bdb import connect_db

from celery import shared_task #noqa (pylama can't find celery imports)

log = bee_logging.setup(__name__)


def get_db_path():
    """Return db name."""
    db_name = 'wfm.db'
    bee_workdir = bc.get('DEFAULT', 'bee_workdir')
    db_path = bee_workdir + '/' + db_name
    return db_path


def get_bee_workdir():
    """Get the bee workflow directory from the configuration file."""
    return bc.get('DEFAULT', 'bee_workdir')


def get_workflows_dir():
    """Get the workflows script directory from beeflow."""
    bee_workdir = get_bee_workdir()
    workflows_dir = os.path.join(bee_workdir, 'workflows')
    return workflows_dir


def get_workflow_dir(wf_id):
    """Get the workflow script dir for a particular workflow."""
    return os.path.join(get_workflows_dir(), wf_id)


def create_workflow_dir(wf_id):
    """Create the workflows directory."""
    os.makedirs(get_workflow_dir(wf_id))


def create_current_run_dir():
    """Create directory to store current run GDB bind info."""
    bee_workdir = get_bee_workdir()
    current_run_dir = os.path.join(bee_workdir, 'current_run')
    os.makedirs(current_run_dir)


def remove_current_run_dir():
    """Remove current run directory."""
    bee_workdir = get_bee_workdir()
    current_run_dir = os.path.join(bee_workdir, 'current_run')
    if os.path.exists(current_run_dir):
        shutil.rmtree(current_run_dir)


def remove_wf_dir(wf_id):
    """Remove a workflow directory."""
    bee_workdir = get_bee_workdir()
    workflows_dir = os.path.join(bee_workdir, 'workflows', wf_id)
    if os.path.exists(workflows_dir):
        shutil.rmtree(workflows_dir)


def create_wf_metadata(wf_id, wf_name):
    """Create workflow metadata files."""
    create_wf_name(wf_id, wf_name)
    create_wf_status(wf_id)


def create_wf_name(wf_id, wf_name):
    """Create workflow name metadata file."""
    bee_workdir = get_bee_workdir()
    workflows_dir = os.path.join(bee_workdir, 'workflows', wf_id)
    name_path = os.path.join(workflows_dir, 'bee_wf_name')
    with open(name_path, 'w', encoding="utf8") as name:
        name.write(wf_name)


def create_wf_status(wf_id):
    """Create workflow status metadata file."""
    update_wf_status(wf_id, 'Pending')


def update_wf_status(wf_id, status_msg):
    """Update workflow status metadata file."""
    bee_workdir = get_bee_workdir()
    workflows_dir = os.path.join(bee_workdir, 'workflows', wf_id)
    status_path = os.path.join(workflows_dir, 'bee_wf_status')
    with open(status_path, 'w', encoding="utf8") as status:
        status.write(status_msg)


def read_wf_status(wf_id):
    """Read workflow status metadata file."""
    bee_workdir = get_bee_workdir()
    workflows_dir = os.path.join(bee_workdir, 'workflows', wf_id)
    status_path = os.path.join(workflows_dir, 'bee_wf_status')
    with open(status_path, 'r', encoding="utf8") as status:
        wf_status = status.readline()
    return wf_status


def read_wf_name(wf_id):
    """Read workflow name metadata file."""
    bee_workdir = get_bee_workdir()
    workflows_dir = os.path.join(bee_workdir, 'workflows', wf_id)
    status_path = os.path.join(workflows_dir, 'bee_wf_name')
    with open(status_path, 'r', encoding="utf8") as status:
        wf_name = status.readline()
    return wf_name


def create_wf_namefile(wf_name, wf_id):
    """Create workflow name metadata file."""
    bee_workdir = get_bee_workdir()
    workflows_dir = os.path.join(bee_workdir, 'workflows', wf_id)
    name_path = os.path.join(workflows_dir, 'bee_wf_name')
    with open(name_path, 'w', encoding="utf8") as name:
        name.write(wf_name)


def get_workflow_interface(wf_id):
    """Instantiate and return workflow interface object."""
    db = connect_db(wfm_db, get_db_path())
    # Wait for the GDB

    # bolt_port = db.info.get_bolt_port()
    # return get_workflow_interface_by_bolt_port(wf_id, bolt_port)
    driver = neo4j_driver.Neo4jDriver()
    bolt_port = db.info.get_port('bolt')
    if bolt_port != -1:
        connect_neo4j_driver(bolt_port)
    wfi = WorkflowInterface(wf_id, driver)
    return wfi


def tm_url():
    """Get Task Manager url."""
    # tm_listen_port = bc.get('task_manager', 'listen_port')
    db = connect_db(wfm_db, get_db_path())
    tm_listen_port = db.info.get_port('tm')
    task_manager = "bee_tm/v1/task/"
    return f'http://127.0.0.1:{tm_listen_port}/{task_manager}'


# Base URLs for the TM and the Scheduler
TM_URL = "bee_tm/v1/task/"
SCHED_URL = "bee_sched/v1/"


def _connect_tm():
    """Return a connection to the TM."""
    return Connection(paths.tm_socket())


def sched_url():
    """Get Scheduler url."""
    db = connect_db(wfm_db, get_db_path())
    scheduler = "bee_sched/v1/"
    # sched_listen_port = bc.get('scheduler', 'listen_port')
    sched_listen_port = db.info.get_port('sched')
    return f'http://127.0.0.1:{sched_listen_port}/{scheduler}'


def _connect_scheduler():
    """Return a connection to the Scheduler."""
    return Connection(paths.sched_socket())


def _resource(component, tag=""):
    """Access Task Manager or Scheduler."""
    if component == "tm":
        url = TM_URL + str(tag)
    elif component == "sched":
        url = SCHED_URL + str(tag)
    return url


# Submit tasks to the TM
# pylama:ignore=W0613
def submit_tasks_tm(wf_id, tasks, allocation):
    """Submit a task to the task manager."""
    wfi = get_workflow_interface(wf_id)
    for task in tasks:
        metadata = wfi.get_task_metadata(task)
        task.workdir = metadata['workdir']
    # Serialize task with json
    tasks_json = jsonpickle.encode(tasks)
    # Send task_msg to task manager
    names = [task.name for task in tasks]
    log.info(f"Submitted {names} to Task Manager")
    try:
        conn = _connect_tm()
        resp = conn.post(_resource('tm', "submit/"), json={'tasks': tasks_json},
                         timeout=5)
    except requests.exceptions.ConnectionError:
        log.error('Unable to connect to task manager to submit tasks.')
        return

    if resp.status_code != 200:
        log.info(f"Submit task to TM returned bad status: {resp.status_code}")


def tasks_to_sched(tasks):
    """Convert gdb tasks to sched tasks."""
    sched_tasks = []
    for task in tasks:
        sched_task = {
            'workflow_name': 'workflow',
            'task_name': task.name,
            'requirements': {
                'max_runtime': 1,
                'nodes': 1
            }
        }
        sched_tasks.append(sched_task)
    return sched_tasks


def submit_tasks_scheduler(tasks):
    """Submit a list of tasks to the scheduler."""
    sched_tasks = tasks_to_sched(tasks)
    # The workflow name will eventually be added to the wfi workflow object
    try:
        conn = _connect_scheduler()
        resp = conn.put(_resource('sched', "workflows/workflow/jobs"), json=sched_tasks,
                        timeout=5)
    except requests.exceptions.ConnectionError:
        log.error('Unable to connect to scheduler to submit tasks.')
        return "Did not work"

    if resp.status_code != 200:
        log.info(f"Something bad happened {resp.status_code}")
        return "Did not work"
    return resp.json()


def schedule_submit_tasks(wf_id, tasks):
    """Schedule and then submit tasks to the TM."""
    # Submit ready tasks to the scheduler
    allocation = submit_tasks_scheduler(tasks)  #NOQA
    # Submit tasks to TM
    submit_tasks_tm(wf_id, tasks, allocation)


def connect_neo4j_driver(bolt_port):
    """Create a neo4j driver to a gdb through bolt port."""
    driver = neo4j_driver.Neo4jDriver()
    driver.connect(user="neo4j", bolt_port=bolt_port,
                   db_hostname=bc.get("graphdb", "hostname"),
                   password=bc.get("graphdb", "dbpass"))
    driver.create_bee_node()


def setup_workflow(wf_id, wf_name, wf_dir, wf_workdir, no_start, workflow=None,
<<<<<<< HEAD
                   tasks=None):
    """Initialize Workflow in Separate Process."""
    wfi = get_workflow_interface(wf_id)
    wfi.initialize_workflow(workflow)
=======
                   tasks=None, reexecute=False):
    """Initialize Workflow in Separate Process."""
    wfi = get_workflow_interface(wf_id)
    if reexecute:
        wfi.reset_workflow(wf_id)
    else:
        wfi.initialize_workflow(workflow)
>>>>>>> 4f58baaa

    log.info('Setting workflow metadata')
    create_wf_metadata(wf_id, wf_name)
    db = connect_db(wfm_db, get_db_path())
<<<<<<< HEAD
    for task in tasks:
        wfi.add_task(task)
=======
    if reexecute:
        _, tasks = wfi.get_workflow()
        # Tasks come in backwards
        tasks.reverse()
    for task in tasks:
        if not reexecute:
            wfi.add_task(task)
>>>>>>> 4f58baaa
        metadata = wfi.get_task_metadata(task)
        metadata['workdir'] = wf_workdir
        wfi.set_task_metadata(task, metadata)
        db.workflows.add_task(task.id, wf_id, task.name, "WAITING")

    update_wf_status(wf_id, 'Waiting')
    db.workflows.update_workflow_state(wf_id, 'Waiting')
    if no_start:
        log.info('Not starting workflow, as requested')
    else:
        log.info('Starting workflow')
        db.workflows.update_workflow_state(wf_id, 'Running')
        start_workflow(wf_id)


def start_workflow(wf_id):
    """Attempt to start the workflow, returning True if successful."""
    db = connect_db(wfm_db, get_db_path())
    wfi = get_workflow_interface(wf_id)
    state = wfi.get_workflow_state()
    if state in ('RUNNING', 'PAUSED', 'COMPLETED'):
        return False
    wfi.execute_workflow()
    tasks = wfi.get_ready_tasks()
    schedule_submit_tasks(wf_id, tasks)
    wf_id = wfi.workflow_id
    update_wf_status(wf_id, 'Running')
    db.workflows.update_workflow_state(wf_id, 'Running')
    return True<|MERGE_RESOLUTION|>--- conflicted
+++ resolved
@@ -264,36 +264,17 @@
 
 
 def setup_workflow(wf_id, wf_name, wf_dir, wf_workdir, no_start, workflow=None,
-<<<<<<< HEAD
                    tasks=None):
     """Initialize Workflow in Separate Process."""
     wfi = get_workflow_interface(wf_id)
     wfi.initialize_workflow(workflow)
-=======
-                   tasks=None, reexecute=False):
-    """Initialize Workflow in Separate Process."""
-    wfi = get_workflow_interface(wf_id)
-    if reexecute:
-        wfi.reset_workflow(wf_id)
-    else:
-        wfi.initialize_workflow(workflow)
->>>>>>> 4f58baaa
+
 
     log.info('Setting workflow metadata')
     create_wf_metadata(wf_id, wf_name)
     db = connect_db(wfm_db, get_db_path())
-<<<<<<< HEAD
     for task in tasks:
         wfi.add_task(task)
-=======
-    if reexecute:
-        _, tasks = wfi.get_workflow()
-        # Tasks come in backwards
-        tasks.reverse()
-    for task in tasks:
-        if not reexecute:
-            wfi.add_task(task)
->>>>>>> 4f58baaa
         metadata = wfi.get_task_metadata(task)
         metadata['workdir'] = wf_workdir
         wfi.set_task_metadata(task, metadata)
