"""The workflow list module.

This contains endpoints forsubmitting, starting, and reexecuting workflows.
"""

import os
import subprocess
import jsonpickle

from flask import make_response, jsonify
from werkzeug.datastructures import FileStorage
from flask_restful import Resource, reqparse
from celery import shared_task  # noqa (pylama can't find celery imports)

from beeflow.common import log as bee_logging
# from beeflow.common.wf_profiler import WorkflowProfiler

from beeflow.wf_manager.resources import wf_utils
from beeflow.common import wf_data

from beeflow.common.db import wfm_db
from beeflow.common.db.bdb import connect_db

log = bee_logging.setup(__name__)


# def initialize_wf_profiler(wf_name):
#    # Initialize the workflow profiling code
#    bee_workdir = wf_utils.get_bee_workdir()
#    fname = '{}.json'.format(wf_name)
#    profile_dir = os.path.join(bee_workdir, 'profiles')
#    os.makedirs(profile_dir, exist_ok=True)
#    output_path = os.path.join(profile_dir, fname)
#    wf_profiler = WorkflowProfiler(wf_name, output_path)


def extract_wf(wf_id, filename, workflow_archive):
    """Extract a workflow into the workflow directory."""
    wf_utils.create_workflow_dir(wf_id)
    wf_dir = wf_utils.get_workflow_dir(wf_id)
    archive_path = os.path.join(wf_dir, filename)
    workflow_archive.save(archive_path)
    cwl_dir = wf_dir + "/bee_workflow"

    os.mkdir(cwl_dir)
    subprocess.run(['tar', '-xf', archive_path, '--strip-components=1', '-C', cwl_dir], check=False)
    return cwl_dir


@shared_task(ignore_result=True)
def init_workflow(wf_id, wf_name, wf_dir, wf_workdir, no_start, workflow=None,
<<<<<<< HEAD
                  tasks=None):
=======
                  tasks=None, reexecute=False):
>>>>>>> 4f58baaa
    """Initialize the workflow in a separate process."""
    db = connect_db(wfm_db, db_path)
    wf_utils.connect_neo4j_driver(db.info.get_port('bolt'))
    wf_utils.setup_workflow(wf_id, wf_name, wf_dir, wf_workdir, no_start,
<<<<<<< HEAD
                            workflow, tasks)
=======
                            workflow, tasks, reexecute)
>>>>>>> 4f58baaa


db_path = wf_utils.get_db_path()


class WFList(Resource):
    """Interacts with existing workflows."""

    def get(self):
        """Return list of workflows to client."""
        db = connect_db(wfm_db, db_path)
        workflow_list = db.workflows.get_workflows()
        info = []
        for wf_info in workflow_list:
            wf_id = wf_info.workflow_id
            wf_status = wf_info.state
            wf_name = wf_info.name
            info.append([wf_name, wf_id, wf_status])
        resp = make_response(jsonify(workflow_list=jsonpickle.encode(info)), 200)
        return resp

    def post(self):
        """Upload a workflown and start."""
        db = connect_db(wfm_db, db_path)
        reqparser = reqparse.RequestParser()
        reqparser.add_argument('wf_name', type=str, required=True,
                               location='form')
        reqparser.add_argument('wf_filename', type=str, required=True,
                               location='form')
        reqparser.add_argument('workdir', type=str, required=True,
                               location='form')
        reqparser.add_argument('workflow', type=str, required=True,
                               location='form')
        reqparser.add_argument('tasks', type=str, required=True,
                               location='form')
        reqparser.add_argument('no_start', type=str, required=True, location='form')
        reqparser.add_argument('workflow_archive', type=FileStorage, required=False,
                               location='files')
        data = reqparser.parse_args()
        wf_tarball = data['workflow_archive']
        wf_filename = data['wf_filename']
        wf_name = data['wf_name']
        wf_workdir = data['workdir']
        # Note we have to check for the 'true' string value
        no_start = data['no_start'].lower() == 'true'
        workflow = jsonpickle.decode(data['workflow'])
        # May have to decode the list and task objects separately
        tasks = [jsonpickle.decode(task) if isinstance(task, str) else task
                 for task in jsonpickle.decode(data['tasks'])]

        wf_id = workflow.id
        wf_dir = extract_wf(wf_id, wf_filename, wf_tarball)

        db.workflows.init_workflow(wf_id, wf_name, wf_dir)

        init_workflow.delay(wf_id, wf_name, wf_dir, wf_workdir,
                            no_start, workflow=workflow, tasks=tasks)

        return make_response(jsonify(msg='Workflow uploaded', status='ok',
                             wf_id=wf_id), 201)

    def put(self): # This method can be deleted / deprecated
        """Reexecute a workflow."""
        db = connect_db(wfm_db, db_path)
        reqparser = reqparse.RequestParser()
        reqparser.add_argument('wf_name', type=str, required=True,
                               location='form')
        reqparser.add_argument('wf_filename', type=str, required=True,
                               location='form')
        reqparser.add_argument('workdir', type=str, required=True,
                               location='form')
        reqparser.add_argument('workflow_archive', type=FileStorage, required=False,
                               location='files')
        data = reqparser.parse_args()
        workflow_archive = data['workflow_archive']
        wf_filename = data['wf_filename']
        wf_name = data['wf_name']
        wf_workdir = data['workdir']

        wf_id = wf_data.generate_workflow_id()
        wf_dir = extract_wf(wf_id, wf_filename, workflow_archive, reexecute=True)

        db.workflows.init_workflow(wf_id, wf_name, wf_dir)
        init_workflow.delay(wf_id, wf_name, wf_dir, wf_workdir, no_start=False, reexecute=True)

        # Returnid and created
        resp = make_response(jsonify(msg='Workflow uploaded', status='ok',
                             wf_id=wf_id), 201)
        return resp

    def patch(self):
        """Copy workflow archive."""
        reqparser = reqparse.RequestParser()
        data = reqparser.parse_args()
        bee_workdir = wf_utils.get_bee_workdir()
        wf_id = data['wf_id']
        archive_path = os.path.join(bee_workdir, 'archives', wf_id + '.tgz')
        with open(archive_path, 'rb') as archive:
            archive_file = jsonpickle.encode(archive.read())
        archive_filename = os.path.basename(archive_path)
        resp = make_response(jsonify(archive_file=archive_file,
                             archive_filename=archive_filename), 200)
        return resp<|MERGE_RESOLUTION|>--- conflicted
+++ resolved
@@ -49,20 +49,13 @@
 
 @shared_task(ignore_result=True)
 def init_workflow(wf_id, wf_name, wf_dir, wf_workdir, no_start, workflow=None,
-<<<<<<< HEAD
                   tasks=None):
-=======
-                  tasks=None, reexecute=False):
->>>>>>> 4f58baaa
     """Initialize the workflow in a separate process."""
     db = connect_db(wfm_db, db_path)
     wf_utils.connect_neo4j_driver(db.info.get_port('bolt'))
     wf_utils.setup_workflow(wf_id, wf_name, wf_dir, wf_workdir, no_start,
-<<<<<<< HEAD
                             workflow, tasks)
-=======
-                            workflow, tasks, reexecute)
->>>>>>> 4f58baaa
+
 
 
 db_path = wf_utils.get_db_path()
