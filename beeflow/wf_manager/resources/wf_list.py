"""The workflow list module.

This contains endpoints forsubmitting, starting, and reexecuting workflows.
"""

import os
import subprocess
import jsonpickle

from flask import make_response, jsonify
from werkzeug.datastructures import FileStorage
from flask_restful import Resource, reqparse

from beeflow.common.log import main_log as log
# from beeflow.common.wf_profiler import WorkflowProfiler
from beeflow.common.parser import CwlParser

from beeflow.wf_manager.resources import wf_utils
from beeflow.wf_manager.common import dep_manager
from beeflow.wf_manager.common import wf_db
from beeflow.common import wf_data


def parse_workflow(wf_id, workflow_dir, main_cwl, yaml_file, bolt_port):
    """Run the parser."""
    parser = CwlParser(bolt_port)
    parse_msg = "Unable to parse workflow." \
                "Please check workflow manager."

    cwl_path = os.path.join(workflow_dir, main_cwl)
    if yaml_file is not None:
        yaml_path = os.path.join(workflow_dir, yaml_file)
        try:
            wfi = parser.parse_workflow(wf_id, cwl_path, yaml_path)
        except AttributeError:
            log.error('Unable to parse')
            resp = make_response(jsonify(msg=parse_msg, status='error'), 418)
            return resp
    else:
        try:
            wfi = parser.parse_workflow(wf_id, cwl_path)
        except AttributeError:
            resp = make_response(jsonify(msg=parse_msg, status='error'), 418)
            return resp
    return wfi


# def initialize_wf_profiler(wf_name):
#    # Initialize the workflow profiling code
#    bee_workdir = wf_utils.get_bee_workdir()
#    fname = '{}.json'.format(wf_name)
#    profile_dir = os.path.join(bee_workdir, 'profiles')
#    os.makedirs(profile_dir, exist_ok=True)
#    output_path = os.path.join(profile_dir, fname)
#    wf_profiler = WorkflowProfiler(wf_name, output_path)


def extract_wf(wf_id, filename, workflow_archive, reexecute=False):
    """Extract a workflow into the workflow directory."""
    wf_utils.create_workflow_dir(wf_id)
    wf_dir = wf_utils.get_workflow_dir(wf_id)
    archive_path = os.path.join(wf_dir, filename)
    workflow_archive.save(archive_path)
    if not reexecute:
        subprocess.run(['tar', '-xf', archive_path, '-C', wf_dir], check=False)
        cwl_dir = os.path.join(wf_dir, filename.split('.')[0])
        return cwl_dir
    else:
        subprocess.run(['tar', '-xf', archive_path, '--strip-components=1', 
                        '-C', wf_dir], check=False)
        archive_dir = os.path.join(wf_dir, 'gdb')
        return archive_dir


class WFList(Resource):
    """Interacts with existing workflows."""

    def get(self):
        """Return list of workflows to client."""
        workflow_list = wf_db.get_workflows()
        info = []
        for wf_info in workflow_list:
            wf_id = wf_info.workflow_id
            wf_status = wf_info.status
            wf_name = wf_info.name
            info.append([wf_name, wf_id, wf_status])
        resp = make_response(jsonify(workflow_list=jsonpickle.encode(info)), 200)
        return resp

    def post(self):
        """Receive a workflow, parse it, and start up a neo4j instance for it."""
        reqparser = reqparse.RequestParser()
        reqparser.add_argument('wf_name', type=str, required=True,
                               location='form')
        reqparser.add_argument('main_cwl', type=str, required=True,
                               location='form')
        reqparser.add_argument('yaml', type=str, required=False,
                               location='form')
        reqparser.add_argument('wf_filename', type=str, required=True,
                               location='form')
        reqparser.add_argument('workdir', type=str, required=True,
                               location='form')
        reqparser.add_argument('workflow_archive', type=FileStorage, required=False,
                               location='files')
        data = reqparser.parse_args()
        wf_tarball = data['workflow_archive']
        wf_filename = data['wf_filename']
        main_cwl = data['main_cwl']
        wf_name = data['wf_name']
        wf_workdir = data['workdir']
        # None if not sent
        yaml_file = data['yaml']

        try:
            dep_manager.create_image()
        except dep_manager.NoContainerRuntime:
            crt_message = "Charliecloud not installed in current environment."
            log.error(crt_message)
            resp = make_response(jsonify(msg=crt_message, status='error'), 418)
            return resp

<<<<<<< HEAD
        wf_id = wf_data.generate_workflow_id()
        wf_dir = extract_wf(wf_id, wf_filename, wf_tarball)
        bolt_port = wf_utils.get_open_port()
        http_port = wf_utils.get_open_port()
        https_port = wf_utils.get_open_port()
        gdb_pid = dep_manager.start_gdb(wf_dir, bolt_port, http_port, https_port)
        wf_db.add_workflow(wf_id, wf_name, 'Pending', wf_dir, bolt_port, gdb_pid)
        dep_manager.wait_gdb(log)
        wfi = parse_workflow(wf_id, wf_dir, main_cwl, yaml_file, bolt_port)
=======
        # Remove the current run directory in the bee workdir

        # Save the workflow temporarily to this folder for the parser
        # This is a temporary measure until we can get the worflow ID before a parse
        temp_dir = extract_wf_temp(wf_filename, wf_tarball)
        dep_manager.start_gdb()
        dep_manager.wait_gdb(log, 10)

        wf_path = os.path.join(temp_dir, wf_filename[:-4])
        wfi = parse_workflow(wf_path, main_cwl, yaml_file)

        # initialize_wf_profiler(wf_name)
        # Save the workflow to the workflow_id dir in the beeflow dir
        wf_id = wfi.workflow_id
        workflow_dir = wf_utils.get_workflow_script_dir(wf_id)
        os.makedirs(workflow_dir)

        # Copy workflow files to later archive
        for workflow_file in os.listdir(temp_dir):
            f_path = os.path.join(temp_dir, workflow_file)
            if os.path.isfile(f_path):
                shutil.copy(f_path, workflow_dir)

        # We've parsed and added temp files to wf directory so we can chuck it
        shutil.rmtree(temp_dir, ignore_errors=True)
>>>>>>> 1068ad27

        wf_utils.create_wf_metadata(wf_id, wf_name)
        _, tasks = wfi.get_workflow()
        for task in tasks:
            metadata = wfi.get_task_metadata(task)
            metadata['workdir'] = wf_workdir
            wfi.set_task_metadata(task, metadata)
            wf_db.add_task(task.id, wf_id, task.name, "WAITING")
        resp = make_response(jsonify(msg='Workflow uploaded', status='ok',
                             wf_id=wf_id), 201)
        return resp

    def put(self):
        """Reexecute a workflow."""
        reqparser = reqparse.RequestParser()
        reqparser.add_argument('wf_name', type=str, required=True,
                               location='form')
        reqparser.add_argument('wf_filename', type=str, required=True,
                               location='form')
        reqparser.add_argument('workdir', type=str, required=True,
                               location='form')
        reqparser.add_argument('workflow_archive', type=FileStorage, required=False,
                               location='files')
        data = reqparser.parse_args()
        workflow_archive = data['workflow_archive']
        wf_filename = data['wf_filename']
        wf_name = data['wf_name']
        wf_workdir = data['workdir']

        try:
            dep_manager.create_image()
        except dep_manager.NoContainerRuntime:
            crt_message = "Charliecloud not installed in current environment."
            log.error(crt_message)
            resp = make_response(jsonify(msg=crt_message, status='error'), 418)
            return resp

        wf_id = wf_data.generate_workflow_id()
        wf_dir = extract_wf(wf_id, wf_filename, workflow_archive, reexecute=True)
        bolt_port = wf_utils.get_open_port()
        http_port = wf_utils.get_open_port()
        https_port = wf_utils.get_open_port()
        gdb_pid = dep_manager.start_gdb(wf_dir, bolt_port, http_port, 
                                        https_port, reexecute=True)
        wf_db.add_workflow(wf_id, wf_name, 'Pending', wf_dir, bolt_port, gdb_pid)
        dep_manager.wait_gdb(log)
        wfi = wf_utils.get_workflow_interface(wf_id)
        wfi.reset_workflow(wf_id)
        wf_utils.create_wf_metadata(wf_id, wf_name)

        _, tasks = wfi.get_workflow()
        for task in tasks:
            metadata = wfi.get_task_metadata(task)
            metadata['workdir'] = wf_workdir
            wfi.set_task_metadata(task, metadata)
        # Return the wf_id and created
        resp = make_response(jsonify(msg='Workflow uploaded', status='ok',
                             wf_id=wf_id), 201)
        return resp

    def patch(self):
        """Copy workflow archive."""
        reqparser = reqparse.RequestParser()
        data = reqparser.parse_args()
        bee_workdir = wf_utils.get_bee_workdir()
        wf_id = data['wf_id']
        archive_path = os.path.join(bee_workdir, 'archives', wf_id + '.tgz')
        with open(archive_path, 'rb') as archive:
            archive_file = jsonpickle.encode(archive.read())
        archive_filename = os.path.basename(archive_path)
        resp = make_response(jsonify(archive_file=archive_file,
                             archive_filename=archive_filename), 200)
        return resp<|MERGE_RESOLUTION|>--- conflicted
+++ resolved
@@ -119,7 +119,7 @@
             resp = make_response(jsonify(msg=crt_message, status='error'), 418)
             return resp
 
-<<<<<<< HEAD
+#<<<<<<< HEAD
         wf_id = wf_data.generate_workflow_id()
         wf_dir = extract_wf(wf_id, wf_filename, wf_tarball)
         bolt_port = wf_utils.get_open_port()
@@ -129,33 +129,34 @@
         wf_db.add_workflow(wf_id, wf_name, 'Pending', wf_dir, bolt_port, gdb_pid)
         dep_manager.wait_gdb(log)
         wfi = parse_workflow(wf_id, wf_dir, main_cwl, yaml_file, bolt_port)
-=======
-        # Remove the current run directory in the bee workdir
-
-        # Save the workflow temporarily to this folder for the parser
-        # This is a temporary measure until we can get the worflow ID before a parse
-        temp_dir = extract_wf_temp(wf_filename, wf_tarball)
-        dep_manager.start_gdb()
-        dep_manager.wait_gdb(log, 10)
-
-        wf_path = os.path.join(temp_dir, wf_filename[:-4])
-        wfi = parse_workflow(wf_path, main_cwl, yaml_file)
-
         # initialize_wf_profiler(wf_name)
-        # Save the workflow to the workflow_id dir in the beeflow dir
-        wf_id = wfi.workflow_id
-        workflow_dir = wf_utils.get_workflow_script_dir(wf_id)
-        os.makedirs(workflow_dir)
-
-        # Copy workflow files to later archive
-        for workflow_file in os.listdir(temp_dir):
-            f_path = os.path.join(temp_dir, workflow_file)
-            if os.path.isfile(f_path):
-                shutil.copy(f_path, workflow_dir)
-
-        # We've parsed and added temp files to wf directory so we can chuck it
-        shutil.rmtree(temp_dir, ignore_errors=True)
->>>>>>> 1068ad27
+#=======
+#        # Remove the current run directory in the bee workdir
+#
+#        # Save the workflow temporarily to this folder for the parser
+#        # This is a temporary measure until we can get the worflow ID before a parse
+#        temp_dir = extract_wf_temp(wf_filename, wf_tarball)
+#        dep_manager.start_gdb()
+#        dep_manager.wait_gdb(log, 10)
+#
+#        wf_path = os.path.join(temp_dir, wf_filename[:-4])
+#        wfi = parse_workflow(wf_path, main_cwl, yaml_file)
+#
+#        # initialize_wf_profiler(wf_name)
+#        # Save the workflow to the workflow_id dir in the beeflow dir
+#        wf_id = wfi.workflow_id
+#        workflow_dir = wf_utils.get_workflow_script_dir(wf_id)
+#        os.makedirs(workflow_dir)
+#
+#        # Copy workflow files to later archive
+#        for workflow_file in os.listdir(temp_dir):
+#            f_path = os.path.join(temp_dir, workflow_file)
+#            if os.path.isfile(f_path):
+#                shutil.copy(f_path, workflow_dir)
+#
+#        # We've parsed and added temp files to wf directory so we can chuck it
+#        shutil.rmtree(temp_dir, ignore_errors=True)
+#>>>>>>> develop
 
         wf_utils.create_wf_metadata(wf_id, wf_name)
         _, tasks = wfi.get_workflow()
