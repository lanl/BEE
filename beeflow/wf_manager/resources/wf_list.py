--- conflicted
+++ resolved
@@ -124,19 +124,6 @@
             resp = make_response(jsonify(msg=crt_message, status='error'), 418)
             return resp
 
-<<<<<<< HEAD
-        # Remove the current run directory in the bee workdir
-
-        # Save the workflow temporarily to this folder for the parser
-        # This is a temporary measure until we can get the worflow ID before a parse
-        temp_dir = extract_wf_temp(wf_filename, wf_tarball)
-        dep_manager.start_gdb()
-        dep_manager.wait_gdb(log, 10)
-
-        # Remove an extension if one exists.
-        wf_filename = wf_filename.split(".")[0]
-        wf_path = os.path.join(temp_dir, wf_filename)
-=======
         wf_id = wf_data.generate_workflow_id()
         wf_dir = extract_wf(wf_id, wf_filename, wf_tarball)
         bolt_port = wf_utils.get_open_port()
@@ -145,7 +132,7 @@
         gdb_pid = dep_manager.start_gdb(wf_dir, bolt_port, http_port, https_port)
         wf_db.add_workflow(wf_id, wf_name, 'Pending', wf_dir, bolt_port, gdb_pid)
         dep_manager.wait_gdb(log)
->>>>>>> a71756da
+        
         try:
             # wfi = parse_workflow(wf_path, main_cwl, yaml_file)
             wfi = parse_workflow(wf_id, wf_dir, main_cwl, yaml_file, bolt_port)
