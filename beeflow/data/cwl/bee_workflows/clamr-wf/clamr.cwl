# -*- mode: YAML; -*-

class: CommandLineTool
cwlVersion: v1.0

baseCommand: /clamr/CLAMR-master/clamr_cpuonly
# This is the stdout field which makes all stdout be captured in this file
# stderr is not currently implemented but it is also a thing
stdout: clamr_stdout.txt
# Arguments to the command
inputs:
  amr_type:
    # ? means the argument is optional
    # All of the ? here are legacy from the original CWL
    type: string?
    # Declare extra options
    # We support prefix and position
    inputBinding:
      # Prefix is the flag for cli command
      prefix: -A
  grid_res:
    type: int?
    inputBinding:
      prefix: -n
  max_levels:
    type: int?
    inputBinding:
      prefix: -l
  time_steps:
    type: int?
    inputBinding:
      prefix: -t
  output_steps:
    type: int?
    inputBinding:
      prefix: -i
  graphic_steps:
    type: int?
    inputBinding:
      prefix: -g
  graphics_type:
    type: string?
    inputBinding:
      prefix: -G
  rollback_images:
    type: int?
    inputBinding:
      prefix: -b
  checkpoint_disk_interval:
    type: int?
    inputBinding:
      prefix: -c
  checkpoint_mem_interval:
    type: int?
    inputBinding:
      prefix: -C
  hash_method:
    type: string?
    inputBinding:
      prefix: -e
  
outputs:
  # Captures stdout. Name is arbitrary.
  clamr_stdout:
    # type is syntactic sugar to just grab the output file defined above
    # stdout:
    #     type: File
    #     outputBinding: 
    #       glob: clamr_stdout.txt
    #     stdout is easy shorthand
    type: stdout
  outdir:
    # directory is just another type. Scan the files for a directory with the name specified in glob
    # If you add a wildcard, it'd do expansion
    type: Directory
    outputBinding:
      # Glob can be either a constant string or have a wildcard 
      # TODO verify CWLs glob support
<<<<<<< HEAD
      glob: graphics_output/graph%05d.png
=======
      glob: ./graphics_output/graph%05d.png
>>>>>>> 1068ad27
  time_log:
    type: File
    outputBinding:
      glob: total_execution_time.log<|MERGE_RESOLUTION|>--- conflicted
+++ resolved
@@ -76,11 +76,7 @@
     outputBinding:
       # Glob can be either a constant string or have a wildcard 
       # TODO verify CWLs glob support
-<<<<<<< HEAD
-      glob: graphics_output/graph%05d.png
-=======
       glob: ./graphics_output/graph%05d.png
->>>>>>> 1068ad27
   time_log:
     type: File
     outputBinding:
