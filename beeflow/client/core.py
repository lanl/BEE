--- conflicted
+++ resolved
@@ -18,11 +18,7 @@
 import datetime
 import time
 import importlib.metadata
-<<<<<<< HEAD
-=======
 from pathlib import Path
-import packaging
->>>>>>> 414bcab4
 
 import daemon
 import typer
