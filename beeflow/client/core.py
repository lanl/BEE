--- conflicted
+++ resolved
@@ -18,11 +18,8 @@
 import datetime
 import time
 import importlib.metadata
-<<<<<<< HEAD
 from pathlib import Path
-=======
 import packaging
->>>>>>> eda2372c
 
 import daemon
 import typer
