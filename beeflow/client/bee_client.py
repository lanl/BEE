--- conflicted
+++ resolved
@@ -11,13 +11,8 @@
 import pathlib
 import shutil
 import subprocess
-<<<<<<< HEAD
-import shutil
-import inspect
-=======
 import textwrap
 import time
->>>>>>> 82b72582
 import jsonpickle
 import requests
 import typer
