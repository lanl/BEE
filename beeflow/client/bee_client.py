#!/usr/bin/env python3
"""bee-client.

This script provides an client interface to the user to manage workflows.
Capablities include submitting, starting, listing, pausing and cancelling workflows.
"""
import os
import sys
import logging
import inspect
import shutil
import pathlib
import subprocess
<<<<<<< HEAD
import shutil
import inspect

=======
import jsonpickle
import requests
import typer
>>>>>>> 1068ad27
from beeflow.common.config_driver import BeeConfig as bc
from beeflow.wf_manager.common import wf_db
from beeflow.common.cli import NaturalOrderGroup
from beeflow.common.connection import Connection


# Length of a shortened workflow ID
short_id_len = 6 #noqa: Not a constant

# Maximum length of a workflow ID
MAX_ID_LEN = 32

# Global used to indicate whether this instance is interactive or not
_INTERACTIVE = False


logging.basicConfig(level=logging.WARNING)
WORKFLOW_MANAGER = 'bee_wfm/v1/jobs/'


class ClientError(Exception):
    """Client error class."""

    def __init__(self, *args):
        """Error constructor."""
        self.args = args


def error_exit(msg):
    """Print a message and exit or raise an error with that message."""
    caller_func = str.capitalize(inspect.stack()[1].function)
    msg = caller_func + ': ' + msg
    if _INTERACTIVE:
        typer.secho(msg, fg=typer.colors.RED)
        sys.exit(1)
    else:
        # Raise an error so that client libraries can handle it
        raise ClientError(msg) from None


def _wfm_conn():
    """Return a connection to the WFM."""
    return Connection(bc.get('workflow_manager', 'socket'))


def _url():
<<<<<<< HEAD
    """Returns URL to the workflow manager end point"""
    wfm_listen_port = wf_db.get_wfm_port()
    workflow_manager = 'bee_wfm/v1/jobs'
    return f'http://127.0.0.1:{wfm_listen_port}/{workflow_manager}/'
=======
    """Return URL to the workflow manager end point."""
    return WORKFLOW_MANAGER
>>>>>>> 1068ad27


def _short_id(wf_id):
    return wf_id[:short_id_len]


def _resource(tag=""):
    return _url() + str(tag)


def check_short_id_collision():
    """Check short workflow IDs for colliions; increase short ID length if detected."""
    global short_id_len  #noqa: Not a constant
    conn = _wfm_conn()
    resp = conn.get(_url(), timeout=60)
    if resp.status_code != requests.codes.okay:  # pylint: disable=no-member
        error_exit("Checking for ID collision failed: {resp.status_code}")

    workflow_list = jsonpickle.decode(resp.json()['workflow_list'])
    if workflow_list:
        while short_id_len < MAX_ID_LEN:
            id_list = [_short_id(job[1]) for job in workflow_list]
            id_list_set = set(id_list)
            # Collision if set shorter than list
            if len(id_list_set) < len(id_list):
                short_id_len += 1
            else:
                break
        else:
            raise RuntimeError("collision detected between two full workflow IDs")
    else:
        print("There are currently no jobs.")


def match_short_id(wf_id):
    """Match user-provided short workflow ID to full workflow IDs."""
    matched_ids = []

    try:
        conn = _wfm_conn()
        resp = conn.get(_url(), timeout=60)
    except requests.exceptions.ConnectionError:
        error_exit('Could not reach WF Manager.')

    if resp.status_code != requests.codes.okay:  # pylint: disable=no-member
        error_exit(f'Could not match ID: {wf_id}. Code {resp.status_code}')
        # raise ApiError("GET /jobs".format(resp.status_code))

    workflow_list = jsonpickle.decode(resp.json()['workflow_list'])
    if workflow_list:
        for job in workflow_list:
            if job[1].startswith(wf_id):
                matched_ids.append(job[1])
        if len(matched_ids) > 1:
            logging.info(f"user-provided workflow ID {wf_id} matched multiple stored workflow IDs")
            error_exit("provided workflow ID ambiguous")
        elif not matched_ids:
            logging.info(f"user-provided workflow ID {wf_id} did not match any"
                         "stored workflow ID")
            error_exit("Provided workflow ID does not match any submitted "
                       "workflows")
        else:
            logging.info(f"user-provided workflow ID {wf_id} matched stored"
                         "workflow ID {matched_ids[0]}")
            long_wf_id = matched_ids[0]
            return long_wf_id
    else:
        print("There are currently no workflows.")

    return None


app = typer.Typer(no_args_is_help=True, add_completion=False, cls=NaturalOrderGroup)


@app.command()
def submit(wf_name: str = typer.Argument(..., help='The workflow name'),
           wf_path: pathlib.Path = typer.Argument(..., help='Path to the workflow tarball'),
           main_cwl: str = typer.Argument(..., help='filename of main CWL file'),
           yaml: str = typer.Argument(..., help='filename of YAML file'),
<<<<<<< HEAD
           workdir: pathlib.Path = typer.Argument(
               ...,
               help='working directory for workflow containing input + output files'
           )):
    """
    Submit a new workflow
    """
=======
           workdir: pathlib.Path = typer.Argument(...,
           help='working directory for workflow containing input + output files',)):
    """Submit a new workflow."""
>>>>>>> 1068ad27
    if os.path.exists(wf_path):
        wf_tarball = open(wf_path, 'rb')
    else:
        error_exit(f'Workflow tarball {wf_path} cannot be found')

    # Make sure the workdir is an absolute path and exists
    workdir = os.path.expanduser(workdir)
    workdir = os.path.abspath(workdir)
    if not os.path.exists(workdir):
        error_exit(f"Workflow working directory \"{workdir}\" doesn't exist")

    # TODO: Can all of this information be sent as a file?
    data = {
        'wf_name': wf_name.encode(),
        'wf_filename': os.path.basename(wf_path).encode(),
        'main_cwl': main_cwl,
        'yaml': yaml,
        'workdir': workdir
    }
    files = {
        'workflow_archive': wf_tarball
    }
    try:
        conn = _wfm_conn()
        resp = conn.post(_url(), data=data, files=files, timeout=60)
    except requests.exceptions.ConnectionError:
        error_exit('Could not reach WF Manager.')

    if resp.status_code != requests.codes.created:  # pylint: disable=no-member
        error_exit(f"Submit for {wf_name} failed. Please check the WF Manager.")

    check_short_id_collision()
    if 'wf_id' not in resp.json():
        error_exit("wf_id not in WFM response")
    wf_id = resp.json()['wf_id']
    typer.secho("Workflow submitted! Your workflow id is "
                f"{_short_id(wf_id)}.", fg=typer.colors.GREEN)
    logging.info('Sumit workflow:  {resp.text}')
    return wf_id


@app.command()
def start(wf_id: str = typer.Argument(..., callback=match_short_id)):
    """Start a workflow with a workflow ID."""
    long_wf_id = wf_id
    try:
        conn = _wfm_conn()
        resp = conn.post(_resource(long_wf_id), timeout=60)
    except requests.exceptions.ConnectionError:
        error_exit('Could not reach WF Manager.')

    if resp.status_code != requests.codes.okay:  # pylint: disable=no-member
        error_exit(f"Starting {long_wf_id} failed."
                   f" Returned {resp.status_code}")

    typer.echo(f"{resp.json()['msg']}")
    logging.info('Started  {resp.text}')


@app.command()
def package(wf_path: pathlib.Path = typer.Argument(...,
            help='Path to the workflow package directory'),
            package_dest: pathlib.Path = typer.Argument(...,
            help='Path for where the packaged workflow should be saved')
            ):
    """Package a workflow into a tarball."""
    if not os.path.isdir(wf_path):
        error_exit(f"{wf_path} is not a valid directory.")

    # Get the filename
    wf_dir = wf_path.name
    tarball = wf_path.name + '.tgz'
    # Get the parent directory and resolve it in case the path is relative
    parent_dir = wf_path.resolve().parent
    # Just use tar with subprocess. Python's tar library is not performant.
    return_code = subprocess.run(['tar', '-C', parent_dir, '-czf', tarball, wf_dir],
                                 check=True).returncode
    package_path = package_dest.resolve()/tarball  # noqa: Not an arithmetic operation

    # Get the curent working directory
    cwd = pathlib.Path().absolute()
    if package_dest != cwd:
        # Move the tarball if the directory it's wanted in is not in the current working directory
        tarball_path = cwd/tarball  # noqa: Not an arithmetic operation
        shutil.move(tarball_path, package_path)

    if return_code != 0:
        error_exit("Package failed")
    else:
        print(f"Package {tarball} created successfully")


@app.command()
def listall():
    """List all worklfows."""
    try:
        conn = _wfm_conn()
        resp = conn.get(_url(), timeout=60)
    except requests.exceptions.ConnectionError:
        error_exit('Could not reach WF Manager.')

    if resp.status_code != requests.codes.okay:  # pylint: disable=no-member
        error_exit('WF Manager did not return workflow list')

    logging.info('List Jobs:  {resp.text}')
    workflow_list = jsonpickle.decode(resp.json()['workflow_list'])
    if workflow_list:
        typer.secho("Name\tID\tStatus", fg=typer.colors.GREEN)

        for name, wf_id, status in workflow_list:
            typer.echo(f"{name}\t{_short_id(wf_id)}\t{status}")
    else:
        typer.echo("There are currently no workflows.")

    logging.info('List workflows:  {resp.text}')


@app.command()
def query(wf_id: str = typer.Argument(..., callback=match_short_id)):
    """Get the status of a workflow."""
    # wf_id is a tuple with the short version and long version
    long_wf_id = wf_id
    try:
        conn = _wfm_conn()
        resp = conn.get(_resource(long_wf_id), timeout=60)
    except requests.exceptions.ConnectionError:
        error_exit('Could not reach WF Manager.')

    if resp.status_code != requests.codes.okay:  # pylint: disable=no-member
        error_exit('Could sucessfully query workflow manager')

    tasks_status = resp.json()['tasks_status']
    wf_status = resp.json()['wf_status']
    if tasks_status == 'Unavailable':
        typer.echo(wf_status)
    else:
        typer.echo(wf_status)
        typer.echo(tasks_status)

    logging.info('Query workflow:  {resp.text}')
    return wf_status, tasks_status


@app.command()
def pause(wf_id: str = typer.Argument(..., callback=match_short_id)):
    """Pause a workflow (Running tasks will finish)."""
    long_wf_id = wf_id
    try:
        conn = _wfm_conn()
        resp = conn.patch(_resource(long_wf_id), json={'option': 'pause'},
                          timeout=60)
    except requests.exceptions.ConnectionError:
        error_exit('Could not reach WF Manager.')
    if resp.status_code != requests.codes.okay:  # pylint: disable=no-member
        error_exit('WF Manager could not pause workflow.')
    logging.info('Pause workflow:  {resp.text}')


@app.command()
def resume(wf_id: str = typer.Argument(..., callback=match_short_id)):
    """Resume a paused workflow."""
    long_wf_id = wf_id
    try:
        conn = _wfm_conn()
        resp = conn.patch(_resource(long_wf_id),
                          json={'wf_id': long_wf_id, 'option': 'resume'},
                          timeout=60)
    except requests.exceptions.ConnectionError:
        error_exit('Could not reach WF Manager.')
    if resp.status_code != requests.codes.okay:  # pylint: disable=no-member
        error_exit('WF Manager could not resume workflow.')
    logging.info('Resume workflow:  {resp.text}')


@app.command()
def cancel(wf_id: str = typer.Argument(..., callback=match_short_id)):
    """Cancel a workflow."""
    long_wf_id = wf_id
    try:
        conn = _wfm_conn()
        resp = conn.delete(_resource(long_wf_id), timeout=60)
    except requests.exceptions.ConnectionError:
        error_exit('Could not reach WF Manager.')
    if resp.status_code != requests.codes.accepted:  # pylint: disable=no-member
        error_exit('WF Manager could not cancel workflow.')
    typer.secho("Workflow cancelled!", fg=typer.colors.GREEN)
    logging.info(f'Cancel workflow: {resp.text}')


@app.command()
def copy(wf_id: str = typer.Argument(..., callback=match_short_id)):
    """Copy an archived workflow."""
    long_wf_id = wf_id
    try:
        conn = _wfm_conn()
        resp = conn.patch(_url(), files={'wf_id': long_wf_id}, timeout=60)
    except requests.exceptions.ConnectionError:
        error_exit('Could not reach WF Manager.')
    if resp.status_code != requests.codes.okay:  # pylint: disable=no-member
        error_exit('WF Manager could not copy workflow.')
    archive_file = jsonpickle.decode(resp.json()['archive_file'])
    archive_filename = resp.json()['archive_filename']
    logging.info(f'Copy workflow: {resp.text}')
    return archive_file, archive_filename


@app.command()
def reexecute(wf_name: str = typer.Argument(..., help='The workflow name'),
<<<<<<< HEAD
              wf_path: pathlib.Path = typer.Argument(..., help='Path to the workflow archive'),
              workdir: pathlib.Path = typer.Argument(
                  ...,
                  help='working directory for workflow containing input + output files'
              )):

    """
    Reexecute an archived workflow
    """
=======
              wf_path: pathlib.Path = typer.Argument(..., help='Path to the workflow archive')):
    """Reexecute an archived workflow."""
>>>>>>> 1068ad27
    if os.path.exists(wf_path):
        wf_tarball = open(wf_path, 'rb')
    else:
        error_exit(f'Workflow tarball {wf_path} cannot be found')

    data = {
        'wf_filename': os.path.basename(wf_path).encode(),
        'wf_name': wf_name.encode(), 
        'workdir': workdir
    }
    try:
        conn = _wfm_conn()
        resp = conn.put(_url(), data=data,
                        files={'workflow_archive': wf_tarball}, timeout=60)
    except requests.exceptions.ConnectionError:
        error_exit('Could not reach WF Manager.')

    if resp.status_code != requests.codes.created: #noqa: member does exist
        error_exit(f"Reexecute for {wf_name} failed. Please check the WF Manager.")

    wf_id = resp.json()['wf_id']
    typer.secho("Workflow submitted! Your workflow id is "
                f"{_short_id(wf_id)}.", fg=typer.colors.GREEN)
    logging.info(f'ReExecute Workflow: {resp.text}')
    return wf_id


def main():
    """Execute bee_client."""
    global _INTERACTIVE
    _INTERACTIVE = True
    bc.init()
    app()


if __name__ == "__main__":
    app()

# Pylint is reporting no member for requests.codes even when they exist
#     ignoring them line by line
# Ignore using with for open files; used to send command.
# Ignore W0511: This is a TODO that should be addressed later
# pylama:ignore=R1732,W0511<|MERGE_RESOLUTION|>--- conflicted
+++ resolved
@@ -11,15 +11,12 @@
 import shutil
 import pathlib
 import subprocess
-<<<<<<< HEAD
 import shutil
 import inspect
-
-=======
 import jsonpickle
 import requests
 import typer
->>>>>>> 1068ad27
+
 from beeflow.common.config_driver import BeeConfig as bc
 from beeflow.wf_manager.common import wf_db
 from beeflow.common.cli import NaturalOrderGroup
@@ -66,15 +63,12 @@
 
 
 def _url():
-<<<<<<< HEAD
-    """Returns URL to the workflow manager end point"""
-    wfm_listen_port = wf_db.get_wfm_port()
-    workflow_manager = 'bee_wfm/v1/jobs'
-    return f'http://127.0.0.1:{wfm_listen_port}/{workflow_manager}/'
-=======
+#    """Returns URL to the workflow manager end point"""
+#    wfm_listen_port = wf_db.get_wfm_port()
+#    workflow_manager = 'bee_wfm/v1/jobs'
+#    return f'http://127.0.0.1:{wfm_listen_port}/{workflow_manager}/'
     """Return URL to the workflow manager end point."""
     return WORKFLOW_MANAGER
->>>>>>> 1068ad27
 
 
 def _short_id(wf_id):
@@ -155,19 +149,9 @@
            wf_path: pathlib.Path = typer.Argument(..., help='Path to the workflow tarball'),
            main_cwl: str = typer.Argument(..., help='filename of main CWL file'),
            yaml: str = typer.Argument(..., help='filename of YAML file'),
-<<<<<<< HEAD
-           workdir: pathlib.Path = typer.Argument(
-               ...,
-               help='working directory for workflow containing input + output files'
-           )):
-    """
-    Submit a new workflow
-    """
-=======
            workdir: pathlib.Path = typer.Argument(...,
            help='working directory for workflow containing input + output files',)):
     """Submit a new workflow."""
->>>>>>> 1068ad27
     if os.path.exists(wf_path):
         wf_tarball = open(wf_path, 'rb')
     else:
@@ -376,20 +360,12 @@
 
 @app.command()
 def reexecute(wf_name: str = typer.Argument(..., help='The workflow name'),
-<<<<<<< HEAD
               wf_path: pathlib.Path = typer.Argument(..., help='Path to the workflow archive'),
               workdir: pathlib.Path = typer.Argument(
                   ...,
                   help='working directory for workflow containing input + output files'
               )):
-
-    """
-    Reexecute an archived workflow
-    """
-=======
-              wf_path: pathlib.Path = typer.Argument(..., help='Path to the workflow archive')):
     """Reexecute an archived workflow."""
->>>>>>> 1068ad27
     if os.path.exists(wf_path):
         wf_tarball = open(wf_path, 'rb')
     else:
