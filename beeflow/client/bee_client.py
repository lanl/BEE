--- conflicted
+++ resolved
@@ -33,12 +33,7 @@
 from beeflow.common import paths
 from beeflow.common.parser import CwlParser
 from beeflow.common.wf_data import generate_workflow_id
-<<<<<<< HEAD
-from beeflow.client import core
-from beeflow.client import remote_client
-=======
 from beeflow.client import core # pylint: disable=R0401 #WIP
->>>>>>> 5b600005
 from beeflow.wf_manager.resources import wf_utils
 from beeflow.common.db import client_db
 from beeflow.common.db import bdb
