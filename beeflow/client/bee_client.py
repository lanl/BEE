#!/usr/bin/env python3
"""bee-client.

This script provides an client interface to the user to manage workflows.
Capablities include submitting, starting, listing, pausing and cancelling workflows.
"""
import os
import sys
import logging
import inspect
import pathlib
import shutil
import subprocess
import tempfile
import textwrap
import time
import jsonpickle
import requests
import typer

from beeflow.common.config_driver import BeeConfig as bc
from beeflow.common.cli import NaturalOrderGroup
from beeflow.common.connection import Connection
<<<<<<< HEAD
from beeflow.common import paths
=======
from beeflow.common.parser import CwlParser
from beeflow.common.wf_data import generate_workflow_id
>>>>>>> 3bade1c4


# Length of a shortened workflow ID
short_id_len = 6 #noqa: Not a constant

# Maximum length of a workflow ID
MAX_ID_LEN = 32

# Global used to indicate whether this instance is interactive or not
_INTERACTIVE = False


logging.basicConfig(level=logging.WARNING)
WORKFLOW_MANAGER = 'bee_wfm/v1/jobs/'


class ClientError(Exception):
    """Client error class."""

    def __init__(self, *args):
        """Error constructor."""
        self.args = args


def error_exit(msg, include_caller=True):
    """Print a message and exit or raise an error with that message."""
    if include_caller:
        caller_func = str.capitalize(inspect.stack()[1].function)
        msg = caller_func + ': ' + msg
    if _INTERACTIVE:
        typer.secho(msg, fg=typer.colors.RED, file=sys.stderr)
        sys.exit(1)
    else:
        # Raise an error so that client libraries can handle it
        raise ClientError(msg) from None


def error_handler(resp):  # noqa (this is an error handler, it doesn't need to return an expression)
    """Handle a 500 error in a response."""
    if resp.status_code != 500:
        return resp
    data = resp.json()
    if 'error' not in data:
        return resp
    error = data['error']
    error_file = f'bee-error-{int(time.time())}.log'
    # Save the args and exception info to the file
    with open(error_file, 'w', encoding='utf-8') as fp:
        fp.write(f'args: {" ".join(sys.argv)}\n')
        fp.write(error)
    msg = ('An error occurred with the WFM. Please save your workflow and the '
           f'error log "{error_file}". If possible, please report this to the '
           'BEE development team.')
    msg = textwrap.fill(msg)
    error_exit(msg, include_caller=False)


def _wfm_conn():
    """Return a connection to the WFM."""
    return Connection(paths.wfm_socket(),
                      error_handler=error_handler)


def _url():
    #    """Returns URL to the workflow manager end point"""
    #    wfm_listen_port = wf_db.get_wfm_port()
    #    workflow_manager = 'bee_wfm/v1/jobs'
    #    return f'http://127.0.0.1:{wfm_listen_port}/{workflow_manager}/'
    """Return URL to the workflow manager end point."""
    return WORKFLOW_MANAGER


def _short_id(wf_id):
    return wf_id[:short_id_len]


def _resource(tag=""):
    return _url() + str(tag)


def check_short_id_collision():
    """Check short workflow IDs for colliions; increase short ID length if detected."""
    global short_id_len  #noqa: Not a constant
    conn = _wfm_conn()
    resp = conn.get(_url(), timeout=60)
    if resp.status_code != requests.codes.okay:  # pylint: disable=no-member
        error_exit(f"Checking for ID collision failed: {resp.status_code}")

    workflow_list = jsonpickle.decode(resp.json()['workflow_list'])
    if workflow_list:
        while short_id_len < MAX_ID_LEN:
            id_list = [_short_id(job[1]) for job in workflow_list]
            id_list_set = set(id_list)
            # Collision if set shorter than list
            if len(id_list_set) < len(id_list):
                short_id_len += 1
            else:
                break
        else:
            raise RuntimeError("collision detected between two full workflow IDs")
    else:
        print("There are currently no jobs.")


def match_short_id(wf_id):
    """Match user-provided short workflow ID to full workflow IDs."""
    matched_ids = []

    try:
        conn = _wfm_conn()
        resp = conn.get(_url(), timeout=60)
    except requests.exceptions.ConnectionError:
        error_exit('Could not reach WF Manager.')

    if resp.status_code != requests.codes.okay:  # pylint: disable=no-member
        error_exit(f'Could not match ID: {wf_id}. Code {resp.status_code}')
        # raise ApiError("GET /jobs".format(resp.status_code))

    workflow_list = jsonpickle.decode(resp.json()['workflow_list'])
    if workflow_list:
        for job in workflow_list:
            if job[1].startswith(wf_id):
                matched_ids.append(job[1])
        if len(matched_ids) > 1:
            logging.info(f"user-provided workflow ID {wf_id} matched multiple stored workflow IDs")
            error_exit("provided workflow ID ambiguous")
        elif not matched_ids:
            logging.info(f"user-provided workflow ID {wf_id} did not match any"
                         "stored workflow ID")
            error_exit("Provided workflow ID does not match any submitted "
                       "workflows")
        else:
            logging.info(f"user-provided workflow ID {wf_id} matched stored"
                         "workflow ID {matched_ids[0]}")
            long_wf_id = matched_ids[0]
            return long_wf_id
    else:
        print("There are currently no workflows.")

    return None


app = typer.Typer(no_args_is_help=True, add_completion=False, cls=NaturalOrderGroup)


@app.command()
def submit(wf_name: str = typer.Argument(..., help='the workflow name'),  # pylint:disable=R0915
           wf_path: pathlib.Path = typer.Argument(..., help='path to the workflow .tgz or dir'),
           main_cwl: str = typer.Argument(..., help='filename of main CWL file'),
           yaml: str = typer.Argument(..., help='filename of YAML file'),
           workdir: pathlib.Path = typer.Argument(...,
           help='working directory for workflow containing input + output files',),
           no_start: bool = typer.Option(False, '--no-start', '-n',
                                         help='do not start the workflow')):
    """Submit a new workflow."""
    def is_parent(parent, path):
        """Return true if the path is a child of the other path."""
        parent = os.path.abspath(parent)
        path = os.path.abspath(path)
        return os.path.commonpath([parent]) == os.path.commonpath([parent, path])

    tarball_path = ""
    if os.path.exists(wf_path):
        # Check to see if the wf_path is a tarball or a directory. Run package() if directory
        if os.path.isdir(wf_path):
            print("Detected directory instead of packaged workflow. Packaging Directory...")
            main_cwl_path = pathlib.Path(main_cwl).resolve()
            yaml_path = pathlib.Path(yaml).resolve()

            if not main_cwl_path.exists():
                error_exit(f'Main CWL file {main_cwl} does not exist')
            if not yaml_path.exists():
                error_exit(f'YAML file {yaml} does not exist')

            # Parse workflow
            parser = CwlParser()
            workflow_id = generate_workflow_id()
            workflow, tasks = parser.parse_workflow(workflow_id, str(main_cwl_path),
                                                    job=str(yaml_path))
            tasks = [jsonpickle.encode(task) for task in tasks]

            cwl_indir = is_parent(wf_path, main_cwl_path)
            yaml_indir = is_parent(wf_path, yaml_path)
            # The CWL and YAML file are already in the workflow directory
            # so we don't need to do anything
            tempdir_path = pathlib.Path(tempfile.mkdtemp())
            if cwl_indir and yaml_indir:
                package_path = package(wf_path, tempdir_path)
            else:
                # Create a temp wf directory
                tempdir_wf_path = pathlib.Path(tempdir_path / wf_path.name)
                shutil.copytree(wf_path, tempdir_wf_path, dirs_exist_ok=False)
                if not cwl_indir:
                    shutil.copy2(main_cwl, tempdir_wf_path)
                if not yaml_indir:
                    shutil.copy2(yaml, tempdir_wf_path)
                package_path = package(tempdir_wf_path, tempdir_path)
            wf_tarball = open(package_path, 'rb')
            shutil.rmtree(tempdir_path)
        else:
            # Untar and parse workflow
            tempdir_path = pathlib.Path(tempfile.mkdtemp())
            tempdir_wf_path = unpackage(wf_path, tempdir_path)
            main_cwl_path = pathlib.Path(tempdir_wf_path / main_cwl).resolve()
            yaml_path = pathlib.Path(tempdir_wf_path / yaml).resolve()

            parser = CwlParser()
            workflow_id = generate_workflow_id()
            workflow, tasks = parser.parse_workflow(workflow_id, str(main_cwl_path),
                                                    job=str(yaml_path))

            shutil.rmtree(tempdir_path)
            wf_tarball = open(wf_path, 'rb')
    else:
        error_exit(f'Workflow tarball {wf_path} cannot be found')

    # Make sure the workdir is an absolute path and exists
    workdir = os.path.expanduser(workdir)
    workdir = os.path.abspath(workdir)
    if not os.path.exists(workdir):
        error_exit(f"Workflow working directory \"{workdir}\" doesn't exist")

    # TODO: Can all of this information be sent as a file?
    data = {
        'wf_name': wf_name.encode(),
        'wf_filename': os.path.basename(wf_path).encode(),
        'workdir': workdir,
        'workflow': jsonpickle.encode(workflow),
        'tasks': jsonpickle.encode(tasks, warn=True)
    }
    files = {
        'workflow_archive': wf_tarball
    }
    try:
        conn = _wfm_conn()
        resp = conn.post(_url(), data=data, files=files, timeout=60)
    except requests.exceptions.ConnectionError:
        error_exit('Could not reach WF Manager.')

    if resp.status_code != requests.codes.created:  # pylint: disable=no-member
        if resp.status_code == 400:
            data = resp.json()
            error_exit(data['msg'])
        error_exit(f"Submit for {wf_name} failed. Please check the WF Manager.")

    check_short_id_collision()
    if 'wf_id' not in resp.json():
        error_exit("wf_id not in WFM response")
    wf_id = resp.json()['wf_id']
    typer.secho("Workflow submitted! Your workflow id is "
                f"{_short_id(wf_id)}.", fg=typer.colors.GREEN)
    logging.info('Sumit workflow:  {resp.text}')

    # Cleanup code
    if tarball_path:
        os.remove(tarball_path)

    # Start the workflow
    if not no_start:
        start(wf_id)

    return wf_id


@app.command()
def start(wf_id: str = typer.Argument(..., callback=match_short_id)):
    """Start a workflow with a workflow ID."""
    long_wf_id = wf_id
    try:
        conn = _wfm_conn()
        resp = conn.post(_resource(long_wf_id), timeout=60)
    except requests.exceptions.ConnectionError:
        error_exit('Could not reach WF Manager.')

    if resp.status_code == 400:
        error_exit("Could not start workflow. It may have already been started "
                   "and ran to completion (or failure).")
    elif resp.status_code != requests.codes.okay:  # pylint: disable=no-member
        error_exit(f"Starting {long_wf_id} failed."
                   f" Returned {resp.status_code}")

    typer.echo(f"{resp.json()['msg']}")
    logging.info('Started  {resp.text}')


@app.command()
def package(wf_path: pathlib.Path = typer.Argument(...,
            help='Path to the workflow package directory'),
            package_dest: pathlib.Path = typer.Argument(...,
            help='Path for where the packaged workflow should be saved')
            ):
    """Package a workflow into a tarball."""
    if not os.path.isdir(wf_path):
        error_exit(f"{wf_path} is not a valid directory.")

    # Get the filename
    wf_dir = wf_path.name
    tarball = wf_path.name + '.tgz'
    # Get the parent directory and resolve it in case the path is relative
    parent_dir = wf_path.resolve().parent
    # Just use tar with subprocess. Python's tar library is not performant.
    return_code = subprocess.run(['tar', '-C', parent_dir, '-czf', tarball, wf_dir],
                                 check=True).returncode
    package_path = package_dest.resolve()/tarball  # noqa: Not an arithmetic operation

    # Get the curent working directory
    cwd = pathlib.Path().absolute()
    if package_dest != cwd:
        # Move the tarball if the directory it's wanted in is not in the current working directory
        tarball_path = cwd/tarball  # noqa: Not an arithmetic operation
        shutil.move(tarball_path, package_path)

    if return_code != 0:
        error_exit("Package failed")
    else:
        print(f"Package {tarball} created successfully")

    return package_path


def unpackage(package_path, dest_path):
    """Unpackage a workflow tarball for parsing."""
    package_str = str(package_path)
    package_path = package_path.resolve()

    if not package_str.endswith('.tgz'):
        # No cleanup, maybe we should rm dest_path?
        error_exit("Invalid package name, please use the beeclient package command")
    wf_dir = package_str[:-4]

    return_code = subprocess.run(['tar', '-C', dest_path, '-xf', package_path],
                                 check=True).returncode
    if return_code != 0:
        # No cleanup, maybe we should rm dest_path?
        error_exit("Unpackage failed")
    else:
        print(f"Package {package_str} unpackaged successfully")


    return dest_path/wf_dir  # noqa: Not an arithmetic operation


@app.command()
def listall():
    """List all worklfows."""
    try:
        conn = _wfm_conn()
        resp = conn.get(_url(), timeout=60)
    except requests.exceptions.ConnectionError:
        error_exit('Could not reach WF Manager.')

    if resp.status_code != requests.codes.okay:  # pylint: disable=no-member
        error_exit('WF Manager did not return workflow list')

    logging.info('List Jobs:  {resp.text}')
    workflow_list = jsonpickle.decode(resp.json()['workflow_list'])
    if workflow_list:
        typer.secho("Name\tID\tStatus", fg=typer.colors.GREEN)

        for name, wf_id, status in workflow_list:
            typer.echo(f"{name}\t{_short_id(wf_id)}\t{status}")
    else:
        typer.echo("There are currently no workflows.")

    logging.info('List workflows:  {resp.text}')


@app.command()
def query(wf_id: str = typer.Argument(..., callback=match_short_id)):
    """Get the status of a workflow."""
    # wf_id is a tuple with the short version and long version
    long_wf_id = wf_id
    try:
        conn = _wfm_conn()
        resp = conn.get(_resource(long_wf_id), timeout=60)
    except requests.exceptions.ConnectionError:
        error_exit('Could not reach WF Manager.')

    if resp.status_code != requests.codes.okay:  # pylint: disable=no-member
        error_exit('Could not successfully query workflow manager')

    tasks_status = resp.json()['tasks_status']
    wf_status = resp.json()['wf_status']
    if tasks_status == 'Unavailable':
        typer.echo(wf_status)
    else:
        typer.echo(wf_status)
        typer.echo(tasks_status)

    logging.info('Query workflow:  {resp.text}')
    return wf_status, tasks_status


@app.command()
def metadata(wf_id: str = typer.Argument(..., callback=match_short_id)):
    """Get metadata about a given workflow."""
    try:
        conn = _wfm_conn()
        resp = conn.get(_resource(wf_id) + '/metadata', timeout=60)
    except requests.exceptions.ConnectionError:
        error_exit('Could not reach WF Manager.')

    if resp.status_code != requests.codes.okay:  # noqa (pylama doesn't know about the okay member)
        error_exit('Could not successfully query workflow manager')

    # Print and or return the metadata
    data = resp.json()
    for key, value in data.items():
        typer.echo(f'{key} = {value}')
    return data


@app.command()
def pause(wf_id: str = typer.Argument(..., callback=match_short_id)):
    """Pause a workflow (Running tasks will finish)."""
    long_wf_id = wf_id
    try:
        conn = _wfm_conn()
        resp = conn.patch(_resource(long_wf_id), json={'option': 'pause'},
                          timeout=60)
    except requests.exceptions.ConnectionError:
        error_exit('Could not reach WF Manager.')
    if resp.status_code != requests.codes.okay:  # pylint: disable=no-member
        error_exit('WF Manager could not pause workflow.')
    logging.info('Pause workflow:  {resp.text}')


@app.command()
def resume(wf_id: str = typer.Argument(..., callback=match_short_id)):
    """Resume a paused workflow."""
    long_wf_id = wf_id
    try:
        conn = _wfm_conn()
        resp = conn.patch(_resource(long_wf_id),
                          json={'wf_id': long_wf_id, 'option': 'resume'},
                          timeout=60)
    except requests.exceptions.ConnectionError:
        error_exit('Could not reach WF Manager.')
    if resp.status_code != requests.codes.okay:  # pylint: disable=no-member
        error_exit('WF Manager could not resume workflow.')
    logging.info('Resume workflow:  {resp.text}')


@app.command()
def cancel(wf_id: str = typer.Argument(..., callback=match_short_id)):
    """Cancel a workflow."""
    long_wf_id = wf_id
    try:
        conn = _wfm_conn()
        resp = conn.delete(_resource(long_wf_id), timeout=60)
    except requests.exceptions.ConnectionError:
        error_exit('Could not reach WF Manager.')
    if resp.status_code != requests.codes.accepted:  # pylint: disable=no-member
        error_exit('WF Manager could not cancel workflow.')
    typer.secho("Workflow cancelled!", fg=typer.colors.GREEN)
    logging.info(f'Cancel workflow: {resp.text}')


@app.command()
def copy(wf_id: str = typer.Argument(..., callback=match_short_id)):
    """Copy an archived workflow."""
    long_wf_id = wf_id
    try:
        conn = _wfm_conn()
        resp = conn.patch(_url(), files={'wf_id': long_wf_id}, timeout=60)
    except requests.exceptions.ConnectionError:
        error_exit('Could not reach WF Manager.')
    if resp.status_code != requests.codes.okay:  # pylint: disable=no-member
        error_exit('WF Manager could not copy workflow.')
    archive_file = jsonpickle.decode(resp.json()['archive_file'])
    archive_filename = resp.json()['archive_filename']
    logging.info(f'Copy workflow: {resp.text}')
    return archive_file, archive_filename


@app.command()
def reexecute(wf_name: str = typer.Argument(..., help='The workflow name'),
              wf_path: pathlib.Path = typer.Argument(..., help='Path to the workflow archive'),
              workdir: pathlib.Path = typer.Argument(
                  ...,
                  help='working directory for workflow containing input + output files')
              ):
    """Reexecute an archived workflow."""
    if os.path.exists(wf_path):
        wf_tarball = open(wf_path, 'rb')
    else:
        error_exit(f'Workflow tarball {wf_path} cannot be found')

    data = {
        'wf_filename': os.path.basename(wf_path).encode(),
        'wf_name': wf_name.encode(),
        'workdir': workdir
    }
    try:
        conn = _wfm_conn()
        resp = conn.put(_url(), data=data,
                        files={'workflow_archive': wf_tarball}, timeout=60)
    except requests.exceptions.ConnectionError:
        error_exit('Could not reach WF Manager.')

    if resp.status_code != requests.codes.created: #noqa: member does exist
        error_exit(f"Reexecute for {wf_name} failed. Please check the WF Manager.")

    wf_id = resp.json()['wf_id']
    typer.secho("Workflow submitted! Your workflow id is "
                f"{_short_id(wf_id)}.", fg=typer.colors.GREEN)
    logging.info(f'ReExecute Workflow: {resp.text}')
    return wf_id


def main():
    """Execute bee_client."""
    global _INTERACTIVE
    _INTERACTIVE = True
    bc.init()
    app()


if __name__ == "__main__":
    app()

# Ignore W0511: This allows us to have TODOs in the code
# Ignore R1732: Significant code restructuring required to fix
# pylama:ignore=W0511,R1732<|MERGE_RESOLUTION|>--- conflicted
+++ resolved
@@ -21,12 +21,9 @@
 from beeflow.common.config_driver import BeeConfig as bc
 from beeflow.common.cli import NaturalOrderGroup
 from beeflow.common.connection import Connection
-<<<<<<< HEAD
 from beeflow.common import paths
-=======
 from beeflow.common.parser import CwlParser
 from beeflow.common.wf_data import generate_workflow_id
->>>>>>> 3bade1c4
 
 
 # Length of a shortened workflow ID
