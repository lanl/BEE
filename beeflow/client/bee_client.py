--- conflicted
+++ resolved
@@ -59,15 +59,8 @@
 
 
 def _url():
-<<<<<<< HEAD
     """Returns URL to the workflow manager end point"""
     return workflow_manager
-=======
-    """Return URL to the workflow manager end point."""
-    wfm_listen_port = bc.get('workflow_manager', 'listen_port')
-    workflow_manager = 'bee_wfm/v1/jobs'
-    return f'http://127.0.0.1:{wfm_listen_port}/{workflow_manager}/'
->>>>>>> 41e868b4
 
 
 def _short_id(wf_id):
@@ -79,17 +72,11 @@
 
 
 def check_short_id_collision():
-<<<<<<< HEAD
-    global short_id_len
-    conn = _wfm_conn()
-    resp = conn.get(_url())
-    if resp.status_code != requests.codes.okay:
-=======
     """Check short workflow IDs for colliions; increase short ID length if detected."""
     global short_id_len  #noqa: Not a constant
-    resp = requests.get(_url(), timeout=60)
-    if resp.status_code != requests.codes.okay:  # pylint: disable=no-member
->>>>>>> 41e868b4
+    conn = _wfm_conn()
+    resp = conn.get(_url(), timeout=60)
+    if resp.status_code != requests.codes.okay:  # pylint: disable=no-member
         error_exit("Checking for ID collision failed: {resp.status_code}")
 
     workflow_list = jsonpickle.decode(resp.json()['workflow_list'])
@@ -113,12 +100,8 @@
     matched_ids = []
 
     try:
-<<<<<<< HEAD
-        conn = _wfm_conn()
-        resp = conn.get(_url())
-=======
-        resp = requests.get(_url(), timeout=60)
->>>>>>> 41e868b4
+        conn = _wfm_conn()
+        resp = conn.get(_url(), timeout=60)
     except requests.exceptions.ConnectionError:
         error_exit('Could not reach WF Manager.')
 
@@ -184,12 +167,8 @@
         'workflow_archive': wf_tarball
     }
     try:
-<<<<<<< HEAD
-        conn = _wfm_conn()
-        resp = conn.post(_url(), data=data, files=files)
-=======
-        resp = requests.post(_url(), data=data, files=files, timeout=60)
->>>>>>> 41e868b4
+        conn = _wfm_conn()
+        resp = conn.post(_url(), data=data, files=files, timeout=60)
     except requests.exceptions.ConnectionError:
         error_exit('Could not reach WF Manager.')
 
@@ -211,12 +190,8 @@
     """Start a workflow with a workflow ID."""
     long_wf_id = wf_id
     try:
-<<<<<<< HEAD
-        conn = _wfm_conn()
-        resp = conn.post(_resource(long_wf_id))
-=======
-        resp = requests.post(_resource(long_wf_id), timeout=60)
->>>>>>> 41e868b4
+        conn = _wfm_conn()
+        resp = conn.post(_resource(long_wf_id), timeout=60)
     except requests.exceptions.ConnectionError:
         error_exit('Could not reach WF Manager.')
 
@@ -265,12 +240,8 @@
 def listall():
     """List all worklfows."""
     try:
-<<<<<<< HEAD
-        conn = _wfm_conn()
-        resp = conn.get(_url())
-=======
-        resp = requests.get(_url(), timeout=60)
->>>>>>> 41e868b4
+        conn = _wfm_conn()
+        resp = conn.get(_url(), timeout=60)
     except requests.exceptions.ConnectionError:
         error_exit('Could not reach WF Manager.')
 
@@ -296,12 +267,8 @@
     # wf_id is a tuple with the short version and long version
     long_wf_id = wf_id
     try:
-<<<<<<< HEAD
-        conn = _wfm_conn()
-        resp = conn.get(_resource(long_wf_id))
-=======
-        resp = requests.get(_resource(long_wf_id), timeout=60)
->>>>>>> 41e868b4
+        conn = _wfm_conn()
+        resp = conn.get(_resource(long_wf_id), timeout=60)
     except requests.exceptions.ConnectionError:
         error_exit('Could not reach WF Manager.')
 
@@ -325,13 +292,9 @@
     """Pause a workflow (Running tasks will finish)."""
     long_wf_id = wf_id
     try:
-<<<<<<< HEAD
-        conn = _wfm_conn()
-        resp = conn.patch(_resource(long_wf_id), json={'option': 'pause'})
-=======
-        resp = requests.patch(_resource(long_wf_id), json={'option': 'pause'},
-                              timeout=60)
->>>>>>> 41e868b4
+        conn = _wfm_conn()
+        resp = conn.patch(_resource(long_wf_id), json={'option': 'pause'},
+                          timeout=60)
     except requests.exceptions.ConnectionError:
         error_exit('Could not reach WF Manager.')
     if resp.status_code != requests.codes.okay:  # pylint: disable=no-member
@@ -344,15 +307,10 @@
     """Resume a paused workflow."""
     long_wf_id = wf_id
     try:
-<<<<<<< HEAD
         conn = _wfm_conn()
         resp = conn.patch(_resource(long_wf_id),
-                          json={'wf_id': long_wf_id, 'option': 'resume'})
-=======
-        resp = requests.patch(_resource(long_wf_id),
-                              json={'wf_id': long_wf_id, 'option': 'resume'},
-                              timeout=60)
->>>>>>> 41e868b4
+                          json={'wf_id': long_wf_id, 'option': 'resume'},
+                          timeout=60)
     except requests.exceptions.ConnectionError:
         error_exit('Could not reach WF Manager.')
     if resp.status_code != requests.codes.okay:  # pylint: disable=no-member
@@ -365,12 +323,8 @@
     """Cancel a workflow."""
     long_wf_id = wf_id
     try:
-<<<<<<< HEAD
-        conn = _wfm_conn()
-        resp = conn.delete(_resource(long_wf_id))
-=======
-        resp = requests.delete(_resource(long_wf_id), timeout=60)
->>>>>>> 41e868b4
+        conn = _wfm_conn()
+        resp = conn.delete(_resource(long_wf_id), timeout=60)
     except requests.exceptions.ConnectionError:
         error_exit('Could not reach WF Manager.')
     if resp.status_code != requests.codes.accepted:  # pylint: disable=no-member
@@ -384,12 +338,8 @@
     """Copy an archived workflow."""
     long_wf_id = wf_id
     try:
-<<<<<<< HEAD
-        conn = _wfm_conn()
-        resp = conn.patch(_url(), files={'wf_id': long_wf_id})
-=======
-        resp = requests.patch(_url(), files={'wf_id': long_wf_id}, timeout=60)
->>>>>>> 41e868b4
+        conn = _wfm_conn()
+        resp = conn.patch(_url(), files={'wf_id': long_wf_id}, timeout=60)
     except requests.exceptions.ConnectionError:
         error_exit('Could not reach WF Manager.')
     if resp.status_code != requests.codes.okay:  # pylint: disable=no-member
@@ -414,13 +364,9 @@
         'wf_name': wf_name.encode()
     }
     try:
-<<<<<<< HEAD
-        conn = _wfm_conn()
-        resp = conn.put(_url(), data=data, files={'workflow_archive': wf_tarball})
-=======
-        resp = requests.put(_url(), data=data,
-                            files={'workflow_archive': wf_tarball}, timeout=60)
->>>>>>> 41e868b4
+        conn = _wfm_conn()
+        resp = conn.put(_url(), data=data,
+                        files={'workflow_archive': wf_tarball}, timeout=60)
     except requests.exceptions.ConnectionError:
         error_exit('Could not reach WF Manager.')
 
