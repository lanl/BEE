--- conflicted
+++ resolved
@@ -247,14 +247,10 @@
     except requests.exceptions.ConnectionError:
         error_exit('Could not reach WF Manager.')
 
-<<<<<<< HEAD
     if resp.status_code == 400:
         error_exit("Could not start workflow. It may have already been started "
                    "and ran to completion (or failure).")
     elif resp.status_code != requests.codes.okay:  # pylint: disable=no-member
-=======
-    if resp.status_code != requests.codes.okay:  # noqa (pylama doesn't know about the okay value)
->>>>>>> 8bbceb39
         error_exit(f"Starting {long_wf_id} failed."
                    f" Returned {resp.status_code}")
 
