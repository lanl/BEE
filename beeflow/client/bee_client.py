--- conflicted
+++ resolved
@@ -770,12 +770,4 @@
 
 
 if __name__ == "__main__":
-<<<<<<< HEAD
-    app()
-=======
-    app()
-
-# Ignore W0511: This allows us to have TODOs in the code
-# Ignore R1732: Significant code restructuring required to fix
-# pylama:ignore=W0511,R1732
->>>>>>> 1c315582
+    app()