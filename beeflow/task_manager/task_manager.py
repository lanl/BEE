"""Task Manager submits & manages tasks from Work Flow Manager.

Submits, cancels and monitors states of tasks.
Communicates status to the Work Flow Manager, through RESTful API.
"""
import configparser
import atexit
import sys
import os
import platform
import logging
import jsonpickle
import requests
import types

from flask import Flask, jsonify, make_response
from flask_restful import Resource, Api, reqparse

from apscheduler.schedulers.background import BackgroundScheduler
from beeflow.common.config.config_driver import BeeConfig

if (len(sys.argv) > 2):
    bc = BeeConfig(userconfig=sys.argv[1])
else:
    bc = BeeConfig()

def check_crt_config(container_runtime):
    """Check container runtime configurations."""
    supported_runtimes = ['Charliecloud', 'Singularity']
    if container_runtime not in supported_runtimes:
        sys.exit(f'Container runtime, {runtime}, not supported.\n' +
                 f'Please check {bc.userconfig_file} and restart TaskManager.')

    if container_runtime == 'Charliecloud':
        if not bc.userconfig.has_section('charliecloud'):
            cc_opts = {'setup': 'module load charliecloud',
                       'image_mntdir': '/tmp',
                       'chrun_opts': '--cd /home/$USER'

                       }
            bc.modify_section('user', 'charliecloud', cc_opts)
        else:
            try:
                bc.userconfig.get('charliecloud', 'image_mntdir')
            except configparser.NoOptionError:
                bc.modify_section('user', 'charliecloud', {'image_mntdir': '/tmp'})


# Set Task Manager default port, attempt to prevent collisions
TM_PORT = 5050
if platform.system() == 'Windows':
    # Get parent's pid to offset ports. uid method better but not available in Windows
    TM_PORT += os.getppid() % 100
else:
    TM_PORT += os.getuid() % 100

# Check task_manager and container_runtime sections of user configuration file
tm_dict = {}
tm_log = f"{bc.userconfig['DEFAULT'].get('bee_workdir')}/logs/tm.log"
tm_default = {'listen_port': TM_PORT,
              'log': tm_log,
              'container_runtime': 'Charliecloud'}
if bc.userconfig.has_section('task_manager'):
    # Insert defaults for any options not in task_manager section of userconfig file
    UPDATE_CONFIG = False
    items = bc.userconfig.items('task_manager')
    for key, value in items:
        tm_dict.setdefault(key, value)
    for key in tm_default:
        if key not in tm_dict.keys():
            tm_dict[key] = tm_default[key]
            UPDATE_CONFIG = True
    if UPDATE_CONFIG:
        bc.modify_section('user', 'task_manager', tm_dict)
else:
    tm_listen_port = TM_PORT
    bc.modify_section('user', 'task_manager', tm_default)
    check_crt_config(tm_default['container_runtime'])
    sys.exit(f'[task_manager] section missing in {bc.userconfig_file}\n' +
             'Default values added. Please check and restart Task Manager.')
runtime = bc.userconfig.get('task_manager', 'container_runtime')
check_crt_config(runtime)

tm_listen_port = bc.userconfig.get('task_manager', 'listen_port')

# Check Workflow manager port
if bc.userconfig.has_section('workflow_manager'):
    try:
        bc.userconfig.get('workflow_manager', 'listen_port')
    except NoOptionError:
        sys.exit(f'[workflow_manager] missing listen_port in {bc.userconfig_file}')
else:
    sys.exit(f'[workflow_manager] section missing in {bc.userconfig_file}')

wfm_listen_port = bc.userconfig.get('workflow_manager', 'listen_port')

flask_app = Flask(__name__)
api = Api(flask_app)

submit_queue = []  # tasks ready to be submitted
job_queue = []  # jobs that are being monitored


def _url():
    """Return the url to the WFM."""
    workflow_manager = 'bee_wfm/v1/jobs/'
    return f'http://127.0.0.1:{wfm_listen_port}/{workflow_manager}'


def _resource(tag=""):
    """Access the WFM."""
    return _url() + str(tag)


def update_task_state(task_id, job_state):
    """Informs the workflow manager of the current state of a task."""
    resp = requests.put(_resource("update/"),
                        json={'task_id': task_id, 'job_state': job_state})
    if resp.status_code != 200:
        print("WFM not responding")
    else:
        print('Updated task state!')


def submit_jobs():
    """Submit all jobs currently in submit queue to the workload scheduler."""
    while len(submit_queue) >= 1:
        # Single value dictionary
        task_dict = submit_queue.pop(0)
        for task_id, task in task_dict.items():
            try:
                job_id, job_state = worker.submit_task(task)
            except Exception as error:
                # Set job state to failed message
                job_state = 'SUBMIT_FAIL'
                print(f'Task Manager submit task {task.name} failed! \n {error}')
                print(f'{task.name} state: {job_state}')
            else:
                # place job in queue to monitor and send initial state to WFM
                print(f'Job Submitted {task.name}: job_id: {job_id} job_state: {job_state}')
                job_queue.append({task_id: {'name': task.name,
                                 'job_id': job_id, 'job_state': job_state}})
        # Send the initial state to WFM
        update_task_state(task_id, job_state)


def update_jobs():
    """Check and update states of jobs in queue, remove completed jobs."""
    for job in job_queue:
        task_id = list(job)[0]
        current_task = job[task_id]
        job_id = current_task['job_id']
        job_state = worker.query_task(job_id)

        if job_state != current_task['job_state']:
            print(f'{current_task["name"]} {current_task["job_state"]} -> {job_state}')
            current_task['job_state'] = job_state
            update_task_state(task_id, job_state)
        if job_state in ('COMPLETED', 'CANCELLED', 'ZOMBIE'):
            # Remove from the job queue. Our job is finished
            job_queue.remove(job)


def process_queues():
    """Look for newly submitted jobs and update status of scheduled jobs."""
    submit_jobs()
    update_jobs()


if "pytest" not in sys.modules:
    # TODO Decide on the time interval for the scheduler
    scheduler = BackgroundScheduler({'apscheduler.timezone': 'UTC'})
    scheduler.add_job(func=process_queues, trigger="interval", seconds=5)
    scheduler.start()

    # This kills the scheduler when the process terminates
    # so we don't accidentally leave a zombie process
    atexit.register(lambda x: scheduler.shutdown())


class TaskSubmit(Resource):
    """WFM sends task to the task manager."""

    def __init__(self):
        """Intialize request."""
        self.reqparse = reqparse.RequestParser()
        self.reqparse.add_argument('task', type=str, location='json')

    def post(self):
        """Receives task from WFM."""
        data = self.reqparse.parse_args()
        task = jsonpickle.decode(data['task'])
        submit_queue.append({task.id: task})
        print(f"Added {task.name} task to the submit queue")
        resp = make_response(jsonify(msg='Task Added!', status='ok'), 200)
        return resp


class TaskActions(Resource):
    """Actions to take for tasks."""

    @staticmethod
    def delete():
        """Cancel received from WFM to cancel job, update queue to monitor state."""
        cancel_msg = ""
        for job in job_queue:
            task_id = list(job.keys())[0]
            job_id = job[task_id]['job_id']
            name = job[task_id]['name']
            print(f"Cancelling {name} with job_id: {job_id}")
            try:
                job_state = worker.cancel_task(job_id)
            except Exception as error:
                print(error)
                job_state = 'ZOMBIE'
<<<<<<< HEAD
            cancel_msg += f"{name} {task_id} {job_id} {job_state} "
=======
            cancel_msg += f"{name} {task_id} {job_id} {job_state}"
        job_queue.clear()
        submit_queue.clear()
>>>>>>> c7d6abff
        resp = make_response(jsonify(msg=cancel_msg, status='ok'), 200)
        return resp


# WorkerInterface needs to be placed here. Don't Move!
from beeflow.common.worker.worker_interface import WorkerInterface
from beeflow.common.worker.slurm_worker import SlurmWorker
from beeflow.common.worker.lsf_worker import LSFWorker

supported_workload_schedulers = {'Slurm', 'LSF'}
try:
    WLS = bc.userconfig.get('DEFAULT', 'workload_scheduler')
except ValueError as error:
    print(f'workload scheduler error {error}')
    WLS = None
if WLS not in supported_workload_schedulers:
    sys.exit(f'Workload scheduler {WLS}, not supported.\n' +
             f'Please check {bc.userconfig_file} and restart TaskManager.')
if WLS == 'Slurm':
    worker = WorkerInterface(SlurmWorker,
                             slurm_socket=bc.userconfig.get('slurmrestd', 'slurm_socket'),
                             bee_workdir=bc.userconfig.get('DEFAULT', 'bee_workdir'),
                             container_runtime=bc.userconfig.get('task_manager',
                                                                 'container_runtime'),
                             job_template=bc.userconfig.get('task_manager',
                                                            'job_template', fallback=None))

elif WLS == 'LSF':
    worker = WorkerInterface(LSFWorker,
                             bee_workdir=bc.userconfig.get('DEFAULT', 'bee_workdir'),
                             container_runtime=bc.userconfig.get('task_manager',
                                                                 'container_runtime'),
                             job_template=bc.userconfig.get('task_manager',
                                                            'job_template', fallback=None))

api.add_resource(TaskSubmit, '/bee_tm/v1/task/submit/')
api.add_resource(TaskActions, '/bee_tm/v1/task/')

if __name__ == '__main__':
    # Get the parameter for logging
    try:
        bc.userconfig.get('task_manager', 'log')
    except NoOptionError:
        tm_log = {'log': f'/{bc.userconfig["DEFAULT"].get("bee_workdir")}/logs/tm.log'}
        bc.modify_section('user', 'task_manager', tm_log)
    finally:
        tm_log = bc.userconfig.get('task_manager', 'log')
        tm_log = bc.resolve_path(tm_log)
    print('tm_listen_port:', tm_listen_port)
    print('container_runtime', bc.userconfig.get('task_manager', 'container_runtime'))

    handler = logging.FileHandler(tm_log)
    handler.setLevel(logging.DEBUG)

    # Werkzeug logging
    werk_log = logging.getLogger('werkzeug')
    werk_log.setLevel(logging.INFO)
    werk_log.addHandler(handler)

    # Flask logging
    flask_app.logger.addHandler(handler)
    flask_app.run(debug=True, port=str(tm_listen_port))
# Ignore TODO comments
# Ignoring "modules loaded below top of file" warning per Pat's comment
# Ignoring flask.logger.AddHandler not found because logging is working...
# pylama:ignore=W0511,E402,C0413,E1101<|MERGE_RESOLUTION|>--- conflicted
+++ resolved
@@ -213,13 +213,9 @@
             except Exception as error:
                 print(error)
                 job_state = 'ZOMBIE'
-<<<<<<< HEAD
-            cancel_msg += f"{name} {task_id} {job_id} {job_state} "
-=======
             cancel_msg += f"{name} {task_id} {job_id} {job_state}"
         job_queue.clear()
         submit_queue.clear()
->>>>>>> c7d6abff
         resp = make_response(jsonify(msg=cancel_msg, status='ok'), 200)
         return resp
 
