--- conflicted
+++ resolved
@@ -223,12 +223,9 @@
                                                         "restart_parameters": "-R",
                                                         "num_tries": 2})]
         stdout = "output.txt"
-<<<<<<< HEAD
         stderr = "output-err.txt"
         test_checkpoint_file = "backup0.crx"
-=======
-        test_checkpoint_file = "/backup0.crx"
->>>>>>> 1068ad27
+        #test_checkpoint_file = "/backup0.crx"
 
         self.wfi.initialize_workflow(
             generate_workflow_id(), "test_workflow",
