"""Unit tests for the workflow manager."""

import pathlib
import pytest
from beeflow.wf_manager.wf_manager import create_app
from beeflow.wf_manager.resources import wf_utils
from beeflow.wf_manager.common import dep_manager
from beeflow.wf_manager.common import wf_db
from beeflow.tests.mocks import MockWFI, MockCwlParser
from beeflow.common.config_driver import BeeConfig as bc

# We use this as the test workflow id
WF_ID = '42'


@pytest.fixture
def app():
    """Create a new flask app object."""
    flask_app = create_app()
    flask_app.config.update({
        "TESTING": True
    })

    yield flask_app


@pytest.fixture()
def client(app):
    """Return the flask test client."""
    return app.test_client


@pytest.fixture()
def teardown_workflow():
    """Just tear down for tests that use the workflow directory."""
    yield
    wf_utils.remove_wf_dir(WF_ID)


@pytest.fixture()
def setup_teardown_workflow(teardown_workflow):
    """Set up and tear down for tests that use the workflow directory."""
    wf_utils.create_workflow_dir(WF_ID)
    wf_utils.create_wf_status(WF_ID)
    yield


def _url():
    """Return URL to the workflow manager end point."""
    wfm_listen_port = bc.get('workflow_manager', 'listen_port')
    workflow_manager = 'bee_wfm/v1/jobs'
    return f'http://127.0.0.1:{wfm_listen_port}/{workflow_manager}/'


def _resource(tag=""):
    """Return the url for the workflow manager endpoint."""
    return _url() + str(tag)

# WFList Tests
def test_submit_workflow(client, mocker, teardown_workflow):
    """Test submitting a workflow."""
    mocker.patch('beeflow.wf_manager.resources.wf_list.CwlParser', new=MockCwlParser)
    mocker.patch('beeflow.wf_manager.resources.wf_list.dep_manager.create_image',
                 return_value=True)
    mocker.patch('beeflow.wf_manager.resources.wf_list.dep_manager.start_gdb', return_value=True)
    mocker.patch('beeflow.wf_manager.resources.wf_list.dep_manager.wait_gdb', return_value=True)
    mocker.patch('beeflow.wf_manager.resources.wf_list.dep_manager.kill_gdb', return_value=True)
    mocker.patch('beeflow.common.wf_data.generate_workflow_id', return_value='42')
    mocker.patch('subprocess.run', return_value=True)
    script_path = pathlib.Path(__file__).parent.resolve()
    tarball = script_path / 'clamr-wf.tgz'
    with open(tarball, 'rb') as tarball_contents:
        resp = client().post('/bee_wfm/v1/jobs/', data={
            'wf_name': 'clamr',
            'wf_filename': tarball,
            'main_cwl': 'clamr_wf.cwl',
            'yaml': 'clamr_job.yml',
            'workflow_archive': tarball_contents,
            'workdir': '.'
        })

    # Remove task added during the test
    wf_db.delete_task(42, WF_ID)
    assert resp.json['msg'] == 'Workflow uploaded'


def test_reexecute_workflow(client, mocker, teardown_workflow):
    """Test reexecuting a workflow."""
    mocker.patch('beeflow.wf_manager.resources.wf_list.CwlParser', new=MockCwlParser)
    mocker.patch('beeflow.wf_manager.resources.wf_list.dep_manager.create_image',
                 return_value=True)
    mocker.patch('beeflow.wf_manager.resources.wf_list.dep_manager.start_gdb', return_value=True)
    mocker.patch('beeflow.wf_manager.resources.wf_list.dep_manager.wait_gdb', return_value=True)
    mocker.patch('beeflow.wf_manager.resources.wf_list.dep_manager.kill_gdb', return_value=True)
    mocker.patch('beeflow.wf_manager.resources.wf_utils.get_workflow_interface',
                 return_value=MockWFI())
    mocker.patch('beeflow.common.wf_data.generate_workflow_id', return_value='42')
    mocker.patch('subprocess.run', return_value=True)

<<<<<<< HEAD
=======
    # Remove it if it was already created by another test
    wf_utils.remove_current_run_dir()
    wf_utils.create_current_run_dir()

>>>>>>> 1068ad27
    script_path = pathlib.Path(__file__).parent.resolve()
    tarball = script_path / '42.tgz'
    with open(tarball, 'rb') as tarball_contents:
        resp = client().put('/bee_wfm/v1/jobs/', data={
                            'wf_filename': tarball,
                            'wf_name': 'clamr',
                            'workflow_archive': tarball_contents,
                            'workdir': '.'
                            })

        print(resp.json)
        assert resp.json['msg'] == 'Workflow uploaded'


# WFActions Tests
def test_start_workflow(client, mocker):
    """Test starting a workflow."""
    mocker.patch('beeflow.wf_manager.resources.wf_utils.get_workflow_interface',
                 return_value=MockWFI())
    mocker.patch('beeflow.wf_manager.resources.wf_utils.submit_tasks_tm', return_value=None)
    mocker.patch('beeflow.wf_manager.resources.wf_utils.submit_tasks_scheduler', return_value=None)
    mocker.patch('beeflow.wf_manager.resources.wf_utils.update_wf_status', return_value=None)
    resp = client().post(f'/bee_wfm/v1/jobs/{WF_ID}')
    assert resp.status_code == 200


def test_workflow_status(client, mocker, setup_teardown_workflow):
    """Test getting workflow status."""
    mocker.patch('beeflow.wf_manager.resources.wf_utils.get_workflow_interface',
                 return_value=MockWFI())
    wf_name = 'wf'
    wf_status = 'Pending'
    bolt_port = 3030
    gdb_pid = 12345
    wf_db.add_workflow(WF_ID, wf_name, wf_status, 'dir', bolt_port, gdb_pid)
    wf_db.add_task(123, WF_ID, 'task', "WAITING")
    wf_db.add_task(124, WF_ID, 'task', "RUNNING")
    resp = client().get(f'/bee_wfm/v1/jobs/{WF_ID}')
    wf_db.delete_workflow(WF_ID)
    wf_db.delete_task(123, WF_ID)
    wf_db.delete_task(124, WF_ID)
    assert 'RUNNING' in resp.json['tasks_status']


def test_cancel_workflow(client, mocker, setup_teardown_workflow):
    """Test cancelling a workflow."""
    mocker.patch('beeflow.wf_manager.resources.wf_utils.get_workflow_interface',
                 return_value=MockWFI())

    request = {'wf_id': WF_ID}
    resp = client().delete(f'/bee_wfm/v1/jobs/{WF_ID}', json=request)
    assert resp.json['status'] == 'Cancelled'
    assert resp.status_code == 202


def test_pause_workflow(client, mocker, setup_teardown_workflow):
    """Test pausing a workflow."""
    mocker.patch('beeflow.wf_manager.resources.wf_utils.get_workflow_interface',
                 return_value=MockWFI())
    mocker.patch('beeflow.tests.mocks.MockWFI.get_workflow_state',
                 return_value='RUNNING')

    wf_utils.update_wf_status(WF_ID, 'Running')
    request = {'option': 'pause'}
    resp = client().patch(f'/bee_wfm/v1/jobs/{WF_ID}', json=request)
    assert resp.json['status'] == 'Workflow Paused'
    assert resp.status_code == 200


def test_resume_workflow(client, mocker, setup_teardown_workflow):
    """Test resuming a workflow."""
    mocker.patch('beeflow.wf_manager.resources.wf_utils.get_workflow_interface',
                 return_value=MockWFI())
    mocker.patch('beeflow.tests.mocks.MockWFI.get_workflow_state',
                 return_value='PAUSED')
    mocker.patch('beeflow.wf_manager.resources.wf_utils.submit_tasks_tm', return_value=None)
    mocker.patch('beeflow.wf_manager.resources.wf_utils.submit_tasks_scheduler', return_value=None)
    mocker.patch('beeflow.wf_manager.resources.wf_utils.update_wf_status', return_value=None)

    wf_utils.update_wf_status(WF_ID, 'Paused')
    request = {'option': 'resume'}
    resp = client().patch(f'/bee_wfm/v1/jobs/{WF_ID}', json=request)
    assert resp.json['status'] == 'Workflow Resumed'
    assert resp.status_code == 200
# pylama:ignore=W0613,W0621<|MERGE_RESOLUTION|>--- conflicted
+++ resolved
@@ -97,13 +97,6 @@
     mocker.patch('beeflow.common.wf_data.generate_workflow_id', return_value='42')
     mocker.patch('subprocess.run', return_value=True)
 
-<<<<<<< HEAD
-=======
-    # Remove it if it was already created by another test
-    wf_utils.remove_current_run_dir()
-    wf_utils.create_current_run_dir()
-
->>>>>>> 1068ad27
     script_path = pathlib.Path(__file__).parent.resolve()
     tarball = script_path / '42.tgz'
     with open(tarball, 'rb') as tarball_contents:
