#! /usr/bin/env python3
"""Unit test module for the BEE CWL parser module."""

import unittest
from beeflow.common.parser import CwlParser
<<<<<<< HEAD
from beeflow.common.wf_data import generate_workflow_id
=======
import gdb # noqa (this imports beeflow modules)
>>>>>>> 1068ad27

# Disable protected member access warning
# pylama:ignore=W0212


class TestParser(unittest.TestCase):
    """Unit test case for the workflow interface."""

    @classmethod
    def setUpClass(cls):
        """Start the GDB, initialize the CWL parser, which connects to the GDB."""
        gdb.start()
        cls.parser = CwlParser()
        cls.wfi = cls.parser._wfi

    @classmethod
    def tearDownClass(cls):
        """Stop the GDB."""
        gdb.stop()

    def tearDown(self):
        """Clear all data in the Neo4j database."""
        if self.wfi.workflow_initialized() and self.wfi.workflow_loaded():
            self.wfi.finalize_workflow()

    def test_parse_workflow(self):
        """Test parsing of workflow with an input job file."""
<<<<<<< HEAD
        cwl_wfi_file = "clamr-wf/clamr_wf.cwl"
        cwl_job_yaml = "clamr-wf/clamr_job.yml"
        cwl_job_json = "clamr-wf/clamr_job.json"
        workflow_id = generate_workflow_id()
=======
        cwl_wfi_file = "examples/clamr-ffmpeg-build/clamr_wf.cwl"
        cwl_job_yaml = "examples/clamr-ffmpeg-build/clamr_job.yml"
        cwl_job_json = "examples/clamr-ffmpeg-build/clamr_job.json"
>>>>>>> 1068ad27

        # Test workflow parsing with YAML input job file
        wfi = self.parser.parse_workflow(workflow_id, cwl_wfi_file, cwl_job_yaml)
        self.assertTrue(wfi.workflow_loaded())

        wfi.finalize_workflow()
        self.assertFalse(wfi.workflow_loaded())

        # Test workflow parsing with JSON input job file
        wfi = self.parser.parse_workflow(workflow_id, cwl_wfi_file, cwl_job_json)
        self.assertTrue(wfi.workflow_loaded())

    def test_parse_workflow_no_job(self):
        """Test parsing of a workflow without an input job file."""
<<<<<<< HEAD
        cwl_wfi_file = "cf.cwl"
        workflow_id = generate_workflow_id()
=======
        cwl_wfi_file = "examples/clamr-ffmpeg-build/clamr_wf.cwl"
>>>>>>> 1068ad27

        # Test workflow parsing without input job file
        wfi = self.parser.parse_workflow(workflow_id, cwl_wfi_file)
        self.assertTrue(wfi.workflow_loaded())


if __name__ == '__main__':
    unittest.main()<|MERGE_RESOLUTION|>--- conflicted
+++ resolved
@@ -3,11 +3,8 @@
 
 import unittest
 from beeflow.common.parser import CwlParser
-<<<<<<< HEAD
 from beeflow.common.wf_data import generate_workflow_id
-=======
 import gdb # noqa (this imports beeflow modules)
->>>>>>> 1068ad27
 
 # Disable protected member access warning
 # pylama:ignore=W0212
@@ -35,16 +32,13 @@
 
     def test_parse_workflow(self):
         """Test parsing of workflow with an input job file."""
-<<<<<<< HEAD
         cwl_wfi_file = "clamr-wf/clamr_wf.cwl"
         cwl_job_yaml = "clamr-wf/clamr_job.yml"
         cwl_job_json = "clamr-wf/clamr_job.json"
         workflow_id = generate_workflow_id()
-=======
-        cwl_wfi_file = "examples/clamr-ffmpeg-build/clamr_wf.cwl"
-        cwl_job_yaml = "examples/clamr-ffmpeg-build/clamr_job.yml"
-        cwl_job_json = "examples/clamr-ffmpeg-build/clamr_job.json"
->>>>>>> 1068ad27
+#        cwl_wfi_file = "examples/clamr-ffmpeg-build/clamr_wf.cwl"
+#        cwl_job_yaml = "examples/clamr-ffmpeg-build/clamr_job.yml"
+#        cwl_job_json = "examples/clamr-ffmpeg-build/clamr_job.json"
 
         # Test workflow parsing with YAML input job file
         wfi = self.parser.parse_workflow(workflow_id, cwl_wfi_file, cwl_job_yaml)
@@ -59,12 +53,9 @@
 
     def test_parse_workflow_no_job(self):
         """Test parsing of a workflow without an input job file."""
-<<<<<<< HEAD
         cwl_wfi_file = "cf.cwl"
         workflow_id = generate_workflow_id()
-=======
-        cwl_wfi_file = "examples/clamr-ffmpeg-build/clamr_wf.cwl"
->>>>>>> 1068ad27
+        #cwl_wfi_file = "examples/clamr-ffmpeg-build/clamr_wf.cwl"
 
         # Test workflow parsing without input job file
         wfi = self.parser.parse_workflow(workflow_id, cwl_wfi_file)
